--- conflicted
+++ resolved
@@ -1,444 +1,114 @@
-<<<<<<< HEAD
-"use strict";
-
-function assert(actual, expected, message) {
-    if (arguments.length == 1)
-        expected = true;
-
-    if (actual === expected)
-        return;
-
-    if (actual !== null && expected !== null
-    &&  typeof actual == 'object' && typeof expected == 'object'
-    &&  actual.toString() === expected.toString())
-        return;
-
-    throw Error("assertion failed: got |" + actual + "|" +
-                ", expected |" + expected + "|" +
-                (message ? " (" + message + ")" : ""));
-}
-
-function assertThrows(err, func)
-{
-    var ex;
-    ex = false;
-    try {
-        func();
-    } catch(e) {
-        ex = true;
-        assert(e instanceof err);
-    }
-    assert(ex, true, "exception expected");
-}
-
-// load more elaborate version of assert if available
-try { __loadScript("test_assert.js"); } catch(e) {}
-
-/*----------------*/
-
-function bigint_pow(a, n)
-{
-    var r, i;
-    r = 1n;
-    for(i = 0n; i < n; i++)
-        r *= a;
-    return r;
-}
-
-/* a must be < b */
-function test_less(a, b)
-{
-    assert(a < b);
-    assert(!(b < a));
-    assert(a <= b);
-    assert(!(b <= a));
-    assert(b > a);
-    assert(!(a > b));
-    assert(b >= a);
-    assert(!(a >= b));
-    assert(a != b);
-    assert(!(a == b));
-}
-
-/* a must be numerically equal to b */
-function test_eq(a, b)
-{
-    assert(a == b);
-    assert(b == a);
-    assert(!(a != b));
-    assert(!(b != a));
-    assert(a <= b);
-    assert(b <= a);
-    assert(!(a < b));
-    assert(a >= b);
-    assert(b >= a);
-    assert(!(a > b));
-}
-
-function test_bigint1()
-{
-    var a, r;
-
-    test_less(2n, 3n);
-    test_eq(3n, 3n);
-
-    test_less(2, 3n);
-    test_eq(3, 3n);
-
-    test_less(2.1, 3n);
-    test_eq(Math.sqrt(4), 2n);
-
-    a = bigint_pow(3n, 100n);
-    assert((a - 1n) != a);
-    assert(a == 515377520732011331036461129765621272702107522001n);
-    assert(a == 0x5a4653ca673768565b41f775d6947d55cf3813d1n);
-
-    r = 1n << 31n;
-    assert(r, 2147483648n, "1 << 31n === 2147483648n");
-    
-    r = 1n << 32n;
-    assert(r, 4294967296n, "1 << 32n === 4294967296n");
-}
-
-function test_bigint2()
-{
-    assert(BigInt(""), 0n);
-    assert(BigInt("  123"), 123n);
-    assert(BigInt("  123   "), 123n);
-    assertThrows(SyntaxError, () => { BigInt("+") } );
-    assertThrows(SyntaxError, () => { BigInt("-") } );
-    assertThrows(SyntaxError, () => { BigInt("\x00a") } );
-    assertThrows(SyntaxError, () => { BigInt("  123  r") } );
-}
-
-function test_divrem(div1, a, b, q)
-{
-    var div, divrem, t;
-    div = BigInt[div1];
-    divrem = BigInt[div1 + "rem"];
-    assert(div(a, b) == q);
-    t = divrem(a, b);
-    assert(t[0] == q);
-    assert(a == b * q + t[1]);
-}
-
-function test_idiv1(div, a, b, r)
-{
-    test_divrem(div, a, b, r[0]);
-    test_divrem(div, -a, b, r[1]);
-    test_divrem(div, a, -b, r[2]);
-    test_divrem(div, -a, -b, r[3]);
-}
-
-/* QuickJS BigInt extensions */
-function test_bigint_ext()
-{
-    var r;
-    assert(BigInt.floorLog2(0n) === -1n);
-    assert(BigInt.floorLog2(7n) === 2n);
-
-    assert(BigInt.sqrt(0xffffffc000000000000000n) === 17592185913343n);
-    r = BigInt.sqrtrem(0xffffffc000000000000000n);
-    assert(r[0] === 17592185913343n);
-    assert(r[1] === 35167191957503n);
-
-    test_idiv1("tdiv", 3n, 2n, [1n, -1n, -1n, 1n]);
-    test_idiv1("fdiv", 3n, 2n, [1n, -2n, -2n, 1n]);
-    test_idiv1("cdiv", 3n, 2n, [2n, -1n, -1n, 2n]);
-    test_idiv1("ediv", 3n, 2n, [1n, -2n, -1n, 2n]);
-}
-
-function test_bigfloat()
-{
-    var e, a, b, sqrt2;
-    
-    assert(typeof 1n === "bigint");
-    assert(typeof 1l === "bigfloat");
-    assert(1 == 1.0l);
-    assert(1 !== 1.0l);
-
-    test_less(2l, 3l);
-    test_eq(3l, 3l);
-
-    test_less(2, 3l);
-    test_eq(3, 3l);
-
-    test_less(2.1, 3l);
-    test_eq(Math.sqrt(9), 3l);
-    
-    test_less(2n, 3l);
-    test_eq(3n, 3l);
-
-    e = new BigFloatEnv(128);
-    assert(e.prec == 128);
-    a = BigFloat.sqrt(2l, e);
-    assert(a === BigFloat.parseFloat("0x1.6a09e667f3bcc908b2fb1366ea957d3e", 0, e));
-    assert(e.inexact === true);
-    assert(BigFloat.fpRound(a) == 0x1.6a09e667f3bcc908b2fb1366ea95l);
-    
-    b = BigFloatEnv.setPrec(BigFloat.sqrt.bind(null, 2), 128);
-    assert(a === b);
-
-    assert(BigFloat.isNaN(BigFloat(NaN)));
-    assert(BigFloat.isFinite(1l));
-    assert(!BigFloat.isFinite(1l/0l));
-
-    assert(BigFloat.abs(-3l) === 3l);
-    assert(BigFloat.sign(-3l) === -1l);
-
-    assert(BigFloat.exp(0.2l) === 1.2214027581601698339210719946396742l);
-    assert(BigFloat.log(3l) === 1.0986122886681096913952452369225256l);
-    assert(BigFloat.pow(2.1l, 1.6l) === 3.277561666451861947162828744873745l);
-    
-    assert(BigFloat.sin(-1l) === -0.841470984807896506652502321630299l);
-    assert(BigFloat.cos(1l) === 0.5403023058681397174009366074429766l);
-    assert(BigFloat.tan(0.1l) === 0.10033467208545054505808004578111154l);
-
-    assert(BigFloat.asin(0.3l) === 0.30469265401539750797200296122752915l);
-    assert(BigFloat.acos(0.4l) === 1.1592794807274085998465837940224159l);
-    assert(BigFloat.atan(0.7l) === 0.610725964389208616543758876490236l);
-    assert(BigFloat.atan2(7.1l, -5.1l) === 2.1937053809751415549388104628759813l);
-
-    assert(BigFloat.floor(2.5l) === 2l);
-    assert(BigFloat.ceil(2.5l) === 3l);
-    assert(BigFloat.trunc(-2.5l) === -2l);
-    assert(BigFloat.round(2.5l) === 3l);
-
-    assert(BigFloat.fmod(3l,2l) === 1l);
-    assert(BigFloat.remainder(3l,2l) === -1l);
-
-    /* string conversion */
-    assert((1234.125l).toString(), "1234.125");
-    assert((1234.125l).toFixed(2), "1234.13");
-    assert((1234.125l).toFixed(2, "down"), "1234.12");
-    assert((1234.125l).toExponential(), "1.234125e+3");
-    assert((1234.125l).toExponential(5), "1.23413e+3");
-    assert((1234.125l).toExponential(5, BigFloatEnv.RNDZ), "1.23412e+3");
-    assert((1234.125l).toPrecision(6), "1234.13");
-    assert((1234.125l).toPrecision(6, BigFloatEnv.RNDZ), "1234.12");
-
-    /* string conversion with binary base */
-    assert((0x123.438l).toString(16), "123.438");
-    assert((0x323.438l).toString(16), "323.438");
-    assert((0x723.438l).toString(16), "723.438");
-    assert((0xf23.438l).toString(16), "f23.438");
-    assert((0x123.438l).toFixed(2, BigFloatEnv.RNDNA, 16), "123.44");
-    assert((0x323.438l).toFixed(2, BigFloatEnv.RNDNA, 16), "323.44");
-    assert((0x723.438l).toFixed(2, BigFloatEnv.RNDNA, 16), "723.44");
-    assert((0xf23.438l).toFixed(2, BigFloatEnv.RNDNA, 16), "f23.44");
-    assert((0x0.0000438l).toFixed(6, BigFloatEnv.RNDNA, 16), "0.000044");
-    assert((0x1230000000l).toFixed(1, BigFloatEnv.RNDNA, 16), "1230000000.0");
-    assert((0x123.438l).toPrecision(5, BigFloatEnv.RNDNA, 16), "123.44");
-    assert((0x123.438l).toPrecision(5, BigFloatEnv.RNDZ, 16), "123.43");
-    assert((0x323.438l).toPrecision(5, BigFloatEnv.RNDNA, 16), "323.44");
-    assert((0x723.438l).toPrecision(5, BigFloatEnv.RNDNA, 16), "723.44");
-    assert((-0xf23.438l).toPrecision(5, BigFloatEnv.RNDD, 16), "-f23.44");
-    assert((0x123.438l).toExponential(4, BigFloatEnv.RNDNA, 16), "1.2344p+8");
-}
-
-function test_bigdecimal()
-{
-    assert(1m === 1m);
-    assert(1m !== 2m);
-    test_less(1m, 2m);
-    test_eq(2m, 2m);
-    
-    test_less(1, 2m);
-    test_eq(2, 2m);
-
-    test_less(1.1, 2m);
-    test_eq(Math.sqrt(4), 2m);
-    
-    test_less(2n, 3m);
-    test_eq(3n, 3m);
-    
-    assert(BigDecimal("1234.1") === 1234.1m);
-    assert(BigDecimal("    1234.1") === 1234.1m);
-    assert(BigDecimal("    1234.1  ") === 1234.1m);
-
-    assert(BigDecimal(0.1) === 0.1m);
-    assert(BigDecimal(0.0000001) === 0.0000001m);
-    assert(BigDecimal(123) === 123m);
-    assert(BigDecimal(true) === 1m);
-
-    assert(123m + 1m === 124m);
-    assert(123m - 1m === 122m);
-
-    assert(3.2m * 3m === 9.6m);
-    assert(10m / 2m === 5m);
-    assertThrows(RangeError, () => { 10m / 3m } );
-
-    assert(10m % 3m === 1m);
-    assert(-10m % 3m === -1m);
-
-    assert(1234.5m ** 3m === 1881365963.625m);
-    assertThrows(RangeError, () => { 2m ** 3.1m } );
-    assertThrows(RangeError, () => { 2m ** -3m } );
-    
-    assert(BigDecimal.sqrt(2m,
-                       { roundingMode: "half-even",
-                         maximumSignificantDigits: 4 }) === 1.414m);
-    assert(BigDecimal.sqrt(101m,
-                       { roundingMode: "half-even",
-                         maximumFractionDigits: 3 }) === 10.050m);
-    assert(BigDecimal.sqrt(0.002m,
-                       { roundingMode: "half-even",
-                         maximumFractionDigits: 3 }) === 0.045m);
-    
-    assert(BigDecimal.round(3.14159m,
-                       { roundingMode: "half-even",
-                         maximumFractionDigits: 3 }) === 3.142m);
-
-    assert(BigDecimal.add(3.14159m, 0.31212m,
-                          { roundingMode: "half-even",
-                            maximumFractionDigits: 2 }) === 3.45m);
-    assert(BigDecimal.sub(3.14159m, 0.31212m,
-                          { roundingMode: "down",
-                            maximumFractionDigits: 2 }) === 2.82m);
-    assert(BigDecimal.mul(3.14159m, 0.31212m,
-                          { roundingMode: "half-even",
-                            maximumFractionDigits: 3 }) === 0.981m);
-    assert(BigDecimal.mod(3.14159m, 0.31211m,
-                          { roundingMode: "half-even",
-                            maximumFractionDigits: 4 }) === 0.0205m);
-    assert(BigDecimal.div(20m, 3m,
-                       { roundingMode: "half-even",
-                         maximumSignificantDigits: 3 }) === 6.67m);
-    assert(BigDecimal.div(20m, 3m,
-                       { roundingMode: "half-even",
-                         maximumFractionDigits: 50 }) ===
-           6.66666666666666666666666666666666666666666666666667m);
-
-    /* string conversion */
-    assert((1234.125m).toString(), "1234.125");
-    assert((1234.125m).toFixed(2), "1234.13");
-    assert((1234.125m).toFixed(2, "down"), "1234.12");
-    assert((1234.125m).toExponential(), "1.234125e+3");
-    assert((1234.125m).toExponential(5), "1.23413e+3");
-    assert((1234.125m).toExponential(5, "down"), "1.23412e+3");
-    assert((1234.125m).toPrecision(6), "1234.13");
-    assert((1234.125m).toPrecision(6, "down"), "1234.12");
-    assert((-1234.125m).toPrecision(6, "floor"), "-1234.13");
-}
-
-test_bigint1();
-test_bigint2();
-test_bigint_ext();
-test_bigfloat();
-test_bigdecimal();
-=======
-"use strict";
-
-function assert(actual, expected, message) {
-    if (arguments.length == 1)
-        expected = true;
-
-    if (actual === expected)
-        return;
-
-    if (actual !== null && expected !== null
-    &&  typeof actual == 'object' && typeof expected == 'object'
-    &&  actual.toString() === expected.toString())
-        return;
-
-    throw Error("assertion failed: got |" + actual + "|" +
-                ", expected |" + expected + "|" +
-                (message ? " (" + message + ")" : ""));
-}
-
-function assertThrows(err, func)
-{
-    var ex;
-    ex = false;
-    try {
-        func();
-    } catch(e) {
-        ex = true;
-        assert(e instanceof err);
-    }
-    assert(ex, true, "exception expected");
-}
-
-// load more elaborate version of assert if available
-try { __loadScript("test_assert.js"); } catch(e) {}
-
-/*----------------*/
-
-function bigint_pow(a, n)
-{
-    var r, i;
-    r = 1n;
-    for(i = 0n; i < n; i++)
-        r *= a;
-    return r;
-}
-
-/* a must be < b */
-function test_less(a, b)
-{
-    assert(a < b);
-    assert(!(b < a));
-    assert(a <= b);
-    assert(!(b <= a));
-    assert(b > a);
-    assert(!(a > b));
-    assert(b >= a);
-    assert(!(a >= b));
-    assert(a != b);
-    assert(!(a == b));
-}
-
-/* a must be numerically equal to b */
-function test_eq(a, b)
-{
-    assert(a == b);
-    assert(b == a);
-    assert(!(a != b));
-    assert(!(b != a));
-    assert(a <= b);
-    assert(b <= a);
-    assert(!(a < b));
-    assert(a >= b);
-    assert(b >= a);
-    assert(!(a > b));
-}
-
-function test_bigint1()
-{
-    var a, r;
-
-    test_less(2n, 3n);
-    test_eq(3n, 3n);
-
-    test_less(2, 3n);
-    test_eq(3, 3n);
-
-    test_less(2.1, 3n);
-    test_eq(Math.sqrt(4), 2n);
-
-    a = bigint_pow(3n, 100n);
-    assert((a - 1n) != a);
-    assert(a == 515377520732011331036461129765621272702107522001n);
-    assert(a == 0x5a4653ca673768565b41f775d6947d55cf3813d1n);
-
-    r = 1n << 31n;
-    assert(r, 2147483648n, "1 << 31n === 2147483648n");
-
-    r = 1n << 32n;
-    assert(r, 4294967296n, "1 << 32n === 4294967296n");
-}
-
-function test_bigint2()
-{
-    assert(BigInt(""), 0n);
-    assert(BigInt("  123"), 123n);
-    assert(BigInt("  123   "), 123n);
-    assertThrows(SyntaxError, () => { BigInt("+") } );
-    assertThrows(SyntaxError, () => { BigInt("-") } );
-    assertThrows(SyntaxError, () => { BigInt("\x00a") } );
-    assertThrows(SyntaxError, () => { BigInt("  123  r") } );
-}
-
-test_bigint1();
-test_bigint2();
->>>>>>> 3b45d155
+"use strict";
+
+function assert(actual, expected, message) {
+    if (arguments.length == 1)
+        expected = true;
+
+    if (actual === expected)
+        return;
+
+    if (actual !== null && expected !== null
+    &&  typeof actual == 'object' && typeof expected == 'object'
+    &&  actual.toString() === expected.toString())
+        return;
+
+    throw Error("assertion failed: got |" + actual + "|" +
+                ", expected |" + expected + "|" +
+                (message ? " (" + message + ")" : ""));
+}
+
+function assertThrows(err, func)
+{
+    var ex;
+    ex = false;
+    try {
+        func();
+    } catch(e) {
+        ex = true;
+        assert(e instanceof err);
+    }
+    assert(ex, true, "exception expected");
+}
+
+// load more elaborate version of assert if available
+try { __loadScript("test_assert.js"); } catch(e) {}
+
+/*----------------*/
+
+function bigint_pow(a, n)
+{
+    var r, i;
+    r = 1n;
+    for(i = 0n; i < n; i++)
+        r *= a;
+    return r;
+}
+
+/* a must be < b */
+function test_less(a, b)
+{
+    assert(a < b);
+    assert(!(b < a));
+    assert(a <= b);
+    assert(!(b <= a));
+    assert(b > a);
+    assert(!(a > b));
+    assert(b >= a);
+    assert(!(a >= b));
+    assert(a != b);
+    assert(!(a == b));
+}
+
+/* a must be numerically equal to b */
+function test_eq(a, b)
+{
+    assert(a == b);
+    assert(b == a);
+    assert(!(a != b));
+    assert(!(b != a));
+    assert(a <= b);
+    assert(b <= a);
+    assert(!(a < b));
+    assert(a >= b);
+    assert(b >= a);
+    assert(!(a > b));
+}
+
+function test_bigint1()
+{
+    var a, r;
+
+    test_less(2n, 3n);
+    test_eq(3n, 3n);
+
+    test_less(2, 3n);
+    test_eq(3, 3n);
+
+    test_less(2.1, 3n);
+    test_eq(Math.sqrt(4), 2n);
+
+    a = bigint_pow(3n, 100n);
+    assert((a - 1n) != a);
+    assert(a == 515377520732011331036461129765621272702107522001n);
+    assert(a == 0x5a4653ca673768565b41f775d6947d55cf3813d1n);
+
+    r = 1n << 31n;
+    assert(r, 2147483648n, "1 << 31n === 2147483648n");
+
+    r = 1n << 32n;
+    assert(r, 4294967296n, "1 << 32n === 4294967296n");
+}
+
+function test_bigint2()
+{
+    assert(BigInt(""), 0n);
+    assert(BigInt("  123"), 123n);
+    assert(BigInt("  123   "), 123n);
+    assertThrows(SyntaxError, () => { BigInt("+") } );
+    assertThrows(SyntaxError, () => { BigInt("-") } );
+    assertThrows(SyntaxError, () => { BigInt("\x00a") } );
+    assertThrows(SyntaxError, () => { BigInt("  123  r") } );
+}
+
+test_bigint1();
+test_bigint2();