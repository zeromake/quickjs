--- conflicted
+++ resolved
@@ -1,199 +1,100 @@
-<<<<<<< HEAD
-/*
- * QuickJS: binary JSON module (test only)
- * 
- * Copyright (c) 2017-2019 Fabrice Bellard
- *
- * Permission is hereby granted, free of charge, to any person obtaining a copy
- * of this software and associated documentation files (the "Software"), to deal
- * in the Software without restriction, including without limitation the rights
- * to use, copy, modify, merge, publish, distribute, sublicense, and/or sell
- * copies of the Software, and to permit persons to whom the Software is
- * furnished to do so, subject to the following conditions:
- *
- * The above copyright notice and this permission notice shall be included in
- * all copies or substantial portions of the Software.
- *
- * THE SOFTWARE IS PROVIDED "AS IS", WITHOUT WARRANTY OF ANY KIND, EXPRESS OR
- * IMPLIED, INCLUDING BUT NOT LIMITED TO THE WARRANTIES OF MERCHANTABILITY,
- * FITNESS FOR A PARTICULAR PURPOSE AND NONINFRINGEMENT. IN NO EVENT SHALL
- * THE AUTHORS OR COPYRIGHT HOLDERS BE LIABLE FOR ANY CLAIM, DAMAGES OR OTHER
- * LIABILITY, WHETHER IN AN ACTION OF CONTRACT, TORT OR OTHERWISE, ARISING FROM,
- * OUT OF OR IN CONNECTION WITH THE SOFTWARE OR THE USE OR OTHER DEALINGS IN
- * THE SOFTWARE.
- */
-#include "quickjs-libc.h"
-#include "cutils.h"
-
-static JSValue js_bjson_read(JSContext *ctx, JSValueConst this_val,
-                             int argc, JSValueConst *argv)
-{
-    uint8_t *buf;
-    uint64_t pos, len;
-    JSValue obj;
-    size_t size;
-    int flags;
-    
-    if (JS_ToIndex(ctx, &pos, argv[1]))
-        return JS_EXCEPTION;
-    if (JS_ToIndex(ctx, &len, argv[2]))
-        return JS_EXCEPTION;
-    buf = JS_GetArrayBuffer(ctx, &size, argv[0]);
-    if (!buf)
-        return JS_EXCEPTION;
-    if (pos + len > size)
-        return JS_ThrowRangeError(ctx, "array buffer overflow");
-    flags = 0;
-    if (JS_ToBool(ctx, argv[3]))
-        flags |= JS_READ_OBJ_REFERENCE;
-    obj = JS_ReadObject(ctx, buf + pos, len, flags);
-    return obj;
-}
-
-static JSValue js_bjson_write(JSContext *ctx, JSValueConst this_val,
-                              int argc, JSValueConst *argv)
-{
-    size_t len;
-    uint8_t *buf;
-    JSValue array;
-    int flags;
-    
-    flags = 0;
-    if (JS_ToBool(ctx, argv[1]))
-        flags |= JS_WRITE_OBJ_REFERENCE;
-    buf = JS_WriteObject(ctx, &len, argv[0], flags);
-    if (!buf)
-        return JS_EXCEPTION;
-    array = JS_NewArrayBufferCopy(ctx, buf, len);
-    js_free(ctx, buf);
-    return array;
-}
-
-static const JSCFunctionListEntry js_bjson_funcs[] = {
-    JS_CFUNC_DEF("read", 4, js_bjson_read ),
-    JS_CFUNC_DEF("write", 2, js_bjson_write ),
-};
-
-static int js_bjson_init(JSContext *ctx, JSModuleDef *m)
-{
-    return JS_SetModuleExportList(ctx, m, js_bjson_funcs,
-                                  countof(js_bjson_funcs));
-}
-
-#ifdef JS_SHARED_LIBRARY
-#define JS_INIT_MODULE js_init_module
-#else
-#define JS_INIT_MODULE js_init_module_bjson
-#endif
-
-#ifndef JS_MODULE_EXPORT
-#define JS_MODULE_EXPORT
-#endif
-
-JS_MODULE_EXPORT JSModuleDef *JS_INIT_MODULE(JSContext *ctx, const char *module_name)
-{
-    JSModuleDef *m;
-    m = JS_NewCModule(ctx, module_name, js_bjson_init);
-    if (!m)
-        return NULL;
-    JS_AddModuleExportList(ctx, m, js_bjson_funcs, countof(js_bjson_funcs));
-    return m;
-}
-=======
-/*
- * QuickJS: binary JSON module (test only)
- *
- * Copyright (c) 2017-2019 Fabrice Bellard
- *
- * Permission is hereby granted, free of charge, to any person obtaining a copy
- * of this software and associated documentation files (the "Software"), to deal
- * in the Software without restriction, including without limitation the rights
- * to use, copy, modify, merge, publish, distribute, sublicense, and/or sell
- * copies of the Software, and to permit persons to whom the Software is
- * furnished to do so, subject to the following conditions:
- *
- * The above copyright notice and this permission notice shall be included in
- * all copies or substantial portions of the Software.
- *
- * THE SOFTWARE IS PROVIDED "AS IS", WITHOUT WARRANTY OF ANY KIND, EXPRESS OR
- * IMPLIED, INCLUDING BUT NOT LIMITED TO THE WARRANTIES OF MERCHANTABILITY,
- * FITNESS FOR A PARTICULAR PURPOSE AND NONINFRINGEMENT. IN NO EVENT SHALL
- * THE AUTHORS OR COPYRIGHT HOLDERS BE LIABLE FOR ANY CLAIM, DAMAGES OR OTHER
- * LIABILITY, WHETHER IN AN ACTION OF CONTRACT, TORT OR OTHERWISE, ARISING FROM,
- * OUT OF OR IN CONNECTION WITH THE SOFTWARE OR THE USE OR OTHER DEALINGS IN
- * THE SOFTWARE.
- */
-#include "../quickjs-libc.h"
-#include "../cutils.h"
-
-static JSValue js_bjson_read(JSContext *ctx, JSValueConst this_val,
-                             int argc, JSValueConst *argv)
-{
-    uint8_t *buf;
-    uint64_t pos, len;
-    JSValue obj;
-    size_t size;
-    int flags;
-
-    if (JS_ToIndex(ctx, &pos, argv[1]))
-        return JS_EXCEPTION;
-    if (JS_ToIndex(ctx, &len, argv[2]))
-        return JS_EXCEPTION;
-    buf = JS_GetArrayBuffer(ctx, &size, argv[0]);
-    if (!buf)
-        return JS_EXCEPTION;
-    if (pos + len > size)
-        return JS_ThrowRangeError(ctx, "array buffer overflow");
-    flags = 0;
-    if (JS_ToBool(ctx, argv[3]))
-        flags |= JS_READ_OBJ_REFERENCE;
-    obj = JS_ReadObject(ctx, buf + pos, len, flags);
-    return obj;
-}
-
-static JSValue js_bjson_write(JSContext *ctx, JSValueConst this_val,
-                              int argc, JSValueConst *argv)
-{
-    size_t len;
-    uint8_t *buf;
-    JSValue array;
-    int flags;
-
-    flags = 0;
-    if (JS_ToBool(ctx, argv[1]))
-        flags |= JS_WRITE_OBJ_REFERENCE;
-    buf = JS_WriteObject(ctx, &len, argv[0], flags);
-    if (!buf)
-        return JS_EXCEPTION;
-    array = JS_NewArrayBufferCopy(ctx, buf, len);
-    js_free(ctx, buf);
-    return array;
-}
-
-static const JSCFunctionListEntry js_bjson_funcs[] = {
-    JS_CFUNC_DEF("read", 4, js_bjson_read ),
-    JS_CFUNC_DEF("write", 2, js_bjson_write ),
-};
-
-static int js_bjson_init(JSContext *ctx, JSModuleDef *m)
-{
-    return JS_SetModuleExportList(ctx, m, js_bjson_funcs,
-                                  countof(js_bjson_funcs));
-}
-
-#ifdef JS_SHARED_LIBRARY
-#define JS_INIT_MODULE js_init_module
-#else
-#define JS_INIT_MODULE js_init_module_bjson
-#endif
-
-JSModuleDef *JS_INIT_MODULE(JSContext *ctx, const char *module_name)
-{
-    JSModuleDef *m;
-    m = JS_NewCModule(ctx, module_name, js_bjson_init);
-    if (!m)
-        return NULL;
-    JS_AddModuleExportList(ctx, m, js_bjson_funcs, countof(js_bjson_funcs));
-    return m;
-}
->>>>>>> 3b45d155
+/*
+ * QuickJS: binary JSON module (test only)
+ *
+ * Copyright (c) 2017-2019 Fabrice Bellard
+ *
+ * Permission is hereby granted, free of charge, to any person obtaining a copy
+ * of this software and associated documentation files (the "Software"), to deal
+ * in the Software without restriction, including without limitation the rights
+ * to use, copy, modify, merge, publish, distribute, sublicense, and/or sell
+ * copies of the Software, and to permit persons to whom the Software is
+ * furnished to do so, subject to the following conditions:
+ *
+ * The above copyright notice and this permission notice shall be included in
+ * all copies or substantial portions of the Software.
+ *
+ * THE SOFTWARE IS PROVIDED "AS IS", WITHOUT WARRANTY OF ANY KIND, EXPRESS OR
+ * IMPLIED, INCLUDING BUT NOT LIMITED TO THE WARRANTIES OF MERCHANTABILITY,
+ * FITNESS FOR A PARTICULAR PURPOSE AND NONINFRINGEMENT. IN NO EVENT SHALL
+ * THE AUTHORS OR COPYRIGHT HOLDERS BE LIABLE FOR ANY CLAIM, DAMAGES OR OTHER
+ * LIABILITY, WHETHER IN AN ACTION OF CONTRACT, TORT OR OTHERWISE, ARISING FROM,
+ * OUT OF OR IN CONNECTION WITH THE SOFTWARE OR THE USE OR OTHER DEALINGS IN
+ * THE SOFTWARE.
+ */
+#include "quickjs-libc.h"
+#include "cutils.h"
+
+static JSValue js_bjson_read(JSContext *ctx, JSValueConst this_val,
+                             int argc, JSValueConst *argv)
+{
+    uint8_t *buf;
+    uint64_t pos, len;
+    JSValue obj;
+    size_t size;
+    int flags;
+
+    if (JS_ToIndex(ctx, &pos, argv[1]))
+        return JS_EXCEPTION;
+    if (JS_ToIndex(ctx, &len, argv[2]))
+        return JS_EXCEPTION;
+    buf = JS_GetArrayBuffer(ctx, &size, argv[0]);
+    if (!buf)
+        return JS_EXCEPTION;
+    if (pos + len > size)
+        return JS_ThrowRangeError(ctx, "array buffer overflow");
+    flags = 0;
+    if (JS_ToBool(ctx, argv[3]))
+        flags |= JS_READ_OBJ_REFERENCE;
+    obj = JS_ReadObject(ctx, buf + pos, len, flags);
+    return obj;
+}
+
+static JSValue js_bjson_write(JSContext *ctx, JSValueConst this_val,
+                              int argc, JSValueConst *argv)
+{
+    size_t len;
+    uint8_t *buf;
+    JSValue array;
+    int flags;
+
+    flags = 0;
+    if (JS_ToBool(ctx, argv[1]))
+        flags |= JS_WRITE_OBJ_REFERENCE;
+    buf = JS_WriteObject(ctx, &len, argv[0], flags);
+    if (!buf)
+        return JS_EXCEPTION;
+    array = JS_NewArrayBufferCopy(ctx, buf, len);
+    js_free(ctx, buf);
+    return array;
+}
+
+static const JSCFunctionListEntry js_bjson_funcs[] = {
+    JS_CFUNC_DEF("read", 4, js_bjson_read ),
+    JS_CFUNC_DEF("write", 2, js_bjson_write ),
+};
+
+static int js_bjson_init(JSContext *ctx, JSModuleDef *m)
+{
+    return JS_SetModuleExportList(ctx, m, js_bjson_funcs,
+                                  countof(js_bjson_funcs));
+}
+
+#ifdef JS_SHARED_LIBRARY
+#define JS_INIT_MODULE js_init_module
+#else
+#define JS_INIT_MODULE js_init_module_bjson
+#endif
+
+#ifndef JS_MODULE_EXPORT
+#define JS_MODULE_EXPORT
+#endif
+
+JS_MODULE_EXPORT JSModuleDef *JS_INIT_MODULE(JSContext *ctx, const char *module_name)
+{
+    JSModuleDef *m;
+    m = JS_NewCModule(ctx, module_name, js_bjson_init);
+    if (!m)
+        return NULL;
+    JS_AddModuleExportList(ctx, m, js_bjson_funcs, countof(js_bjson_funcs));
+    return m;
+}