--- conflicted
+++ resolved
@@ -148,13 +148,9 @@
 {
     var fd, fpath, fname, fdir, buf, buf2, i, files, err, fdate, st, link_path;
 
-<<<<<<< HEAD
-    // assert(os.isatty(0));
-=======
-    const stdinIsTTY = !os.exec(["/bin/sh", "-c", "test -t 0"], { usePath: false });
+    const stdinIsTTY = os.platform === 'win32' ? true : !os.exec(["/bin/sh", "-c", "test -t 0"], { usePath: false });
 
     assert(os.isatty(0), stdinIsTTY, `isatty(STDIN)`);
->>>>>>> 3b45d155
 
     fdir = "test_tmp_dir";
     fname = "tmp_file.txt";
@@ -208,7 +204,6 @@
     err = os.symlink(fname, link_path);
     assert(err === 0);
 
-<<<<<<< HEAD
     assert(os.issymlink(link_path));
     assert(!os.issymlink(fpath));
 
@@ -217,8 +212,6 @@
     [st, err] = os.stat(link_path);
     assert((st.mode & os.S_IFLNK) != os.S_IFLNK);
 
-=======
->>>>>>> 3b45d155
     [st, err] = os.lstat(link_path);
     assert(err, 0);
     assert(st.mode & os.S_IFMT, os.S_IFLNK);
