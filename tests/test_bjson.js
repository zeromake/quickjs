<<<<<<< HEAD
import * as bjson from "../build/lib/bjson.so";

function assert(actual, expected, message) {
    if (arguments.length == 1)
        expected = true;

    if (actual === expected)
        return;

    if (actual !== null && expected !== null
    &&  typeof actual == 'object' && typeof expected == 'object'
    &&  actual.toString() === expected.toString())
        return;

    throw Error("assertion failed: got |" + actual + "|" +
                ", expected |" + expected + "|" +
                (message ? " (" + message + ")" : ""));
}

function toHex(a)
{
    var i, s = "", tab, v;
    tab = new Uint8Array(a);
    for(i = 0; i < tab.length; i++) {
        v = tab[i].toString(16);
        if (v.length < 2)
            v = "0" + v;
        if (i !== 0)
            s += " ";
        s += v;
    }
    return s;
}

function isArrayLike(a)
{
    return Array.isArray(a) || 
        (a instanceof Uint8ClampedArray) ||
        (a instanceof Uint8Array) ||
        (a instanceof Uint16Array) ||
        (a instanceof Uint32Array) ||
        (a instanceof Int8Array) ||
        (a instanceof Int16Array) ||
        (a instanceof Int32Array) ||
        (a instanceof Float32Array) ||
        (a instanceof Float64Array);
}

function toStr(a)
{
    var s, i, props, prop;

    switch(typeof(a)) {
    case "object":
        if (a === null)
            return "null";
        if (a instanceof Date) {
            s = "Date(" + toStr(a.valueOf()) + ")";
        } else if (a instanceof Number) {
            s = "Number(" + toStr(a.valueOf()) + ")";
        } else if (a instanceof String) {
            s = "String(" + toStr(a.valueOf()) + ")";
        } else if (a instanceof Boolean) {
            s = "Boolean(" + toStr(a.valueOf()) + ")";
        } else if (isArrayLike(a)) {
            s = "[";
            for(i = 0; i < a.length; i++) {
                if (i != 0)
                    s += ",";
                s += toStr(a[i]);
            }
            s += "]";
        } else {
            props = Object.keys(a);
            s = "{";
            for(i = 0; i < props.length; i++) {
                if (i != 0)
                    s += ",";
                prop = props[i];
                s += prop + ":" + toStr(a[prop]);
            }
            s += "}";
        }
        return s;
    case "undefined":
        return "undefined";
    case "string":
        return a.__quote();
    case "number":
    case "bigfloat":
        if (a == 0 && 1 / a < 0)
            return "-0";
        else
            return a.toString();
        break;
    default:
        return a.toString();
    }
}

function bjson_test(a)
{
    var buf, r, a_str, r_str;
    a_str = toStr(a);
    buf = bjson.write(a);
    if (0) {
        print(a_str, "->", toHex(buf));
    }
    r = bjson.read(buf, 0, buf.byteLength);
    r_str = toStr(r);
    if (a_str != r_str) {
        print(a_str);
        print(r_str);
        assert(false);
    }
}

/* test multiple references to an object including circular
   references */
function bjson_test_reference()
{
    var array, buf, i, n, array_buffer;
    n = 16;
    array = [];
    for(i = 0; i < n; i++)
        array[i] = {};
    array_buffer = new ArrayBuffer(n);
    for(i = 0; i < n; i++) {
        array[i].next = array[(i + 1) % n];
        array[i].idx = i;
        array[i].typed_array = new Uint8Array(array_buffer, i, 1);
    }
    buf = bjson.write(array, true);

    array = bjson.read(buf, 0, buf.byteLength, true);

    /* check the result */
    for(i = 0; i < n; i++) {
        assert(array[i].next, array[(i + 1) % n]);
        assert(array[i].idx, i);
        assert(array[i].typed_array.buffer, array_buffer);
        assert(array[i].typed_array.length, 1);
        assert(array[i].typed_array.byteOffset, i);
    }
}

function bjson_test_all()
{
    var obj;
    
    bjson_test({x:1, y:2, if:3});
    bjson_test([1, 2, 3]);
    bjson_test([1.0, "aa", true, false, undefined, null, NaN, -Infinity, -0.0]);
    if (typeof BigInt !== "undefined") {
        bjson_test([BigInt("1"), -BigInt("0x123456789"),
               BigInt("0x123456789abcdef123456789abcdef")]);
    }
    if (typeof BigFloat !== "undefined") {
        BigFloatEnv.setPrec(function () {
            bjson_test([BigFloat("0.1"), BigFloat("-1e30"), BigFloat("0"),
                   BigFloat("-0"), BigFloat("Infinity"), BigFloat("-Infinity"),
                   0.0 / BigFloat("0"), BigFloat.MAX_VALUE,
                   BigFloat.MIN_VALUE]);
        }, 113, 15);
    }
    if (typeof BigDecimal !== "undefined") {
        bjson_test([BigDecimal("0"),
                    BigDecimal("0.8"), BigDecimal("123321312321321e100"),
                    BigDecimal("-1233213123213214332333223332e100"),
                    BigDecimal("1.233e-1000")]);
    }

    bjson_test([new Date(1234), new String("abc"), new Number(-12.1), new Boolean(true)]);

    bjson_test(new Int32Array([123123, 222111, -32222]));
    bjson_test(new Float64Array([123123, 222111.5]));
    
    /* tested with a circular reference */
    obj = {};
    obj.x = obj;
    try {
        bjson.write(obj);
        assert(false);
    } catch(e) {
        assert(e instanceof TypeError);
    }

    bjson_test_reference();
}

bjson_test_all();
=======
import * as bjson from "./bjson.so";

function assert(actual, expected, message) {
    if (arguments.length == 1)
        expected = true;

    if (actual === expected)
        return;

    if (actual !== null && expected !== null
    &&  typeof actual == 'object' && typeof expected == 'object'
    &&  actual.toString() === expected.toString())
        return;

    throw Error("assertion failed: got |" + actual + "|" +
                ", expected |" + expected + "|" +
                (message ? " (" + message + ")" : ""));
}

function toHex(a)
{
    var i, s = "", tab, v;
    tab = new Uint8Array(a);
    for(i = 0; i < tab.length; i++) {
        v = tab[i].toString(16);
        if (v.length < 2)
            v = "0" + v;
        if (i !== 0)
            s += " ";
        s += v;
    }
    return s;
}

function isArrayLike(a)
{
    return Array.isArray(a) ||
        (a instanceof Uint8ClampedArray) ||
        (a instanceof Uint8Array) ||
        (a instanceof Uint16Array) ||
        (a instanceof Uint32Array) ||
        (a instanceof Int8Array) ||
        (a instanceof Int16Array) ||
        (a instanceof Int32Array) ||
        (a instanceof Float32Array) ||
        (a instanceof Float64Array);
}

function toStr(a)
{
    var s, i, props, prop;

    switch(typeof(a)) {
    case "object":
        if (a === null)
            return "null";
        if (a instanceof Date) {
            s = "Date(" + toStr(a.valueOf()) + ")";
        } else if (a instanceof Number) {
            s = "Number(" + toStr(a.valueOf()) + ")";
        } else if (a instanceof String) {
            s = "String(" + toStr(a.valueOf()) + ")";
        } else if (a instanceof Boolean) {
            s = "Boolean(" + toStr(a.valueOf()) + ")";
        } else if (isArrayLike(a)) {
            s = "[";
            for(i = 0; i < a.length; i++) {
                if (i != 0)
                    s += ",";
                s += toStr(a[i]);
            }
            s += "]";
        } else {
            props = Object.keys(a);
            s = "{";
            for(i = 0; i < props.length; i++) {
                if (i != 0)
                    s += ",";
                prop = props[i];
                s += prop + ":" + toStr(a[prop]);
            }
            s += "}";
        }
        return s;
    case "undefined":
        return "undefined";
    case "string":
        return a.__quote();
    case "number":
    case "bigfloat":
        if (a == 0 && 1 / a < 0)
            return "-0";
        else
            return a.toString();
        break;
    default:
        return a.toString();
    }
}

function bjson_test(a)
{
    var buf, r, a_str, r_str;
    a_str = toStr(a);
    buf = bjson.write(a);
    if (0) {
        print(a_str, "->", toHex(buf));
    }
    r = bjson.read(buf, 0, buf.byteLength);
    r_str = toStr(r);
    if (a_str != r_str) {
        print(a_str);
        print(r_str);
        assert(false);
    }
}

/* test multiple references to an object including circular
   references */
function bjson_test_reference()
{
    var array, buf, i, n, array_buffer;
    n = 16;
    array = [];
    for(i = 0; i < n; i++)
        array[i] = {};
    array_buffer = new ArrayBuffer(n);
    for(i = 0; i < n; i++) {
        array[i].next = array[(i + 1) % n];
        array[i].idx = i;
        array[i].typed_array = new Uint8Array(array_buffer, i, 1);
    }
    buf = bjson.write(array, true);

    array = bjson.read(buf, 0, buf.byteLength, true);

    /* check the result */
    for(i = 0; i < n; i++) {
        assert(array[i].next, array[(i + 1) % n]);
        assert(array[i].idx, i);
        assert(array[i].typed_array.buffer, array_buffer);
        assert(array[i].typed_array.length, 1);
        assert(array[i].typed_array.byteOffset, i);
    }
}

function bjson_test_all()
{
    var obj;

    bjson_test({x:1, y:2, if:3});
    bjson_test([1, 2, 3]);
    bjson_test([1.0, "aa", true, false, undefined, null, NaN, -Infinity, -0.0]);
    if (typeof BigInt !== "undefined") {
        bjson_test([BigInt("1"), -BigInt("0x123456789"),
               BigInt("0x123456789abcdef123456789abcdef")]);
    }
    if (typeof BigFloat !== "undefined") {
        BigFloatEnv.setPrec(function () {
            bjson_test([BigFloat("0.1"), BigFloat("-1e30"), BigFloat("0"),
                   BigFloat("-0"), BigFloat("Infinity"), BigFloat("-Infinity"),
                   0.0 / BigFloat("0"), BigFloat.MAX_VALUE,
                   BigFloat.MIN_VALUE]);
        }, 113, 15);
    }
    if (typeof BigDecimal !== "undefined") {
        bjson_test([BigDecimal("0"),
                    BigDecimal("0.8"), BigDecimal("123321312321321e100"),
                    BigDecimal("-1233213123213214332333223332e100"),
                    BigDecimal("1.233e-1000")]);
    }

    bjson_test([new Date(1234), new String("abc"), new Number(-12.1), new Boolean(true)]);

    bjson_test(new Int32Array([123123, 222111, -32222]));
    bjson_test(new Float64Array([123123, 222111.5]));

    /* tested with a circular reference */
    obj = {};
    obj.x = obj;
    try {
        bjson.write(obj);
        assert(false);
    } catch(e) {
        assert(e instanceof TypeError);
    }

    bjson_test_reference();
}

bjson_test_all();
>>>>>>> 3b45d155
<|MERGE_RESOLUTION|>--- conflicted
+++ resolved
@@ -1,197 +1,4 @@
-<<<<<<< HEAD
 import * as bjson from "../build/lib/bjson.so";
-
-function assert(actual, expected, message) {
-    if (arguments.length == 1)
-        expected = true;
-
-    if (actual === expected)
-        return;
-
-    if (actual !== null && expected !== null
-    &&  typeof actual == 'object' && typeof expected == 'object'
-    &&  actual.toString() === expected.toString())
-        return;
-
-    throw Error("assertion failed: got |" + actual + "|" +
-                ", expected |" + expected + "|" +
-                (message ? " (" + message + ")" : ""));
-}
-
-function toHex(a)
-{
-    var i, s = "", tab, v;
-    tab = new Uint8Array(a);
-    for(i = 0; i < tab.length; i++) {
-        v = tab[i].toString(16);
-        if (v.length < 2)
-            v = "0" + v;
-        if (i !== 0)
-            s += " ";
-        s += v;
-    }
-    return s;
-}
-
-function isArrayLike(a)
-{
-    return Array.isArray(a) || 
-        (a instanceof Uint8ClampedArray) ||
-        (a instanceof Uint8Array) ||
-        (a instanceof Uint16Array) ||
-        (a instanceof Uint32Array) ||
-        (a instanceof Int8Array) ||
-        (a instanceof Int16Array) ||
-        (a instanceof Int32Array) ||
-        (a instanceof Float32Array) ||
-        (a instanceof Float64Array);
-}
-
-function toStr(a)
-{
-    var s, i, props, prop;
-
-    switch(typeof(a)) {
-    case "object":
-        if (a === null)
-            return "null";
-        if (a instanceof Date) {
-            s = "Date(" + toStr(a.valueOf()) + ")";
-        } else if (a instanceof Number) {
-            s = "Number(" + toStr(a.valueOf()) + ")";
-        } else if (a instanceof String) {
-            s = "String(" + toStr(a.valueOf()) + ")";
-        } else if (a instanceof Boolean) {
-            s = "Boolean(" + toStr(a.valueOf()) + ")";
-        } else if (isArrayLike(a)) {
-            s = "[";
-            for(i = 0; i < a.length; i++) {
-                if (i != 0)
-                    s += ",";
-                s += toStr(a[i]);
-            }
-            s += "]";
-        } else {
-            props = Object.keys(a);
-            s = "{";
-            for(i = 0; i < props.length; i++) {
-                if (i != 0)
-                    s += ",";
-                prop = props[i];
-                s += prop + ":" + toStr(a[prop]);
-            }
-            s += "}";
-        }
-        return s;
-    case "undefined":
-        return "undefined";
-    case "string":
-        return a.__quote();
-    case "number":
-    case "bigfloat":
-        if (a == 0 && 1 / a < 0)
-            return "-0";
-        else
-            return a.toString();
-        break;
-    default:
-        return a.toString();
-    }
-}
-
-function bjson_test(a)
-{
-    var buf, r, a_str, r_str;
-    a_str = toStr(a);
-    buf = bjson.write(a);
-    if (0) {
-        print(a_str, "->", toHex(buf));
-    }
-    r = bjson.read(buf, 0, buf.byteLength);
-    r_str = toStr(r);
-    if (a_str != r_str) {
-        print(a_str);
-        print(r_str);
-        assert(false);
-    }
-}
-
-/* test multiple references to an object including circular
-   references */
-function bjson_test_reference()
-{
-    var array, buf, i, n, array_buffer;
-    n = 16;
-    array = [];
-    for(i = 0; i < n; i++)
-        array[i] = {};
-    array_buffer = new ArrayBuffer(n);
-    for(i = 0; i < n; i++) {
-        array[i].next = array[(i + 1) % n];
-        array[i].idx = i;
-        array[i].typed_array = new Uint8Array(array_buffer, i, 1);
-    }
-    buf = bjson.write(array, true);
-
-    array = bjson.read(buf, 0, buf.byteLength, true);
-
-    /* check the result */
-    for(i = 0; i < n; i++) {
-        assert(array[i].next, array[(i + 1) % n]);
-        assert(array[i].idx, i);
-        assert(array[i].typed_array.buffer, array_buffer);
-        assert(array[i].typed_array.length, 1);
-        assert(array[i].typed_array.byteOffset, i);
-    }
-}
-
-function bjson_test_all()
-{
-    var obj;
-    
-    bjson_test({x:1, y:2, if:3});
-    bjson_test([1, 2, 3]);
-    bjson_test([1.0, "aa", true, false, undefined, null, NaN, -Infinity, -0.0]);
-    if (typeof BigInt !== "undefined") {
-        bjson_test([BigInt("1"), -BigInt("0x123456789"),
-               BigInt("0x123456789abcdef123456789abcdef")]);
-    }
-    if (typeof BigFloat !== "undefined") {
-        BigFloatEnv.setPrec(function () {
-            bjson_test([BigFloat("0.1"), BigFloat("-1e30"), BigFloat("0"),
-                   BigFloat("-0"), BigFloat("Infinity"), BigFloat("-Infinity"),
-                   0.0 / BigFloat("0"), BigFloat.MAX_VALUE,
-                   BigFloat.MIN_VALUE]);
-        }, 113, 15);
-    }
-    if (typeof BigDecimal !== "undefined") {
-        bjson_test([BigDecimal("0"),
-                    BigDecimal("0.8"), BigDecimal("123321312321321e100"),
-                    BigDecimal("-1233213123213214332333223332e100"),
-                    BigDecimal("1.233e-1000")]);
-    }
-
-    bjson_test([new Date(1234), new String("abc"), new Number(-12.1), new Boolean(true)]);
-
-    bjson_test(new Int32Array([123123, 222111, -32222]));
-    bjson_test(new Float64Array([123123, 222111.5]));
-    
-    /* tested with a circular reference */
-    obj = {};
-    obj.x = obj;
-    try {
-        bjson.write(obj);
-        assert(false);
-    } catch(e) {
-        assert(e instanceof TypeError);
-    }
-
-    bjson_test_reference();
-}
-
-bjson_test_all();
-=======
-import * as bjson from "./bjson.so";
 
 function assert(actual, expected, message) {
     if (arguments.length == 1)
@@ -381,5 +188,4 @@
     bjson_test_reference();
 }
 
-bjson_test_all();
->>>>>>> 3b45d155
+bjson_test_all();