<<<<<<< HEAD
"use strict";

function assert(actual, expected, message) {
    if (arguments.length == 1)
        expected = true;

    if (actual === expected)
        return;

    if (actual !== null && expected !== null
    &&  typeof actual == 'object' && typeof expected == 'object'
    &&  actual.toString() === expected.toString())
        return;

    throw Error("assertion failed: got |" + actual + "|" +
                ", expected |" + expected + "|" +
                (message ? " (" + message + ")" : ""));
}

function assert_throws(expected_error, func)
{
    var err = false;
    try {
        func();
    } catch(e) {
        err = true;
        if (!(e instanceof expected_error)) {
            throw Error("unexpected exception type");
        }
    }
    if (!err) {
        throw Error("expected exception");
    }
}

// load more elaborate version of assert if available
try { __loadScript("test_assert.js"); } catch(e) {}

/*----------------*/

function my_func(a, b)
{
    return a + b;
}

function test_function()
{
    function f(a, b) {
        var i, tab = [];
        tab.push(this);
        for(i = 0; i < arguments.length; i++)
            tab.push(arguments[i]);
        return tab;
    }
    function constructor1(a) {
        this.x = a;
    }

    var r, g;
    
    r = my_func.call(null, 1, 2);
    assert(r, 3, "call");

    r = my_func.apply(null, [1, 2]);
    assert(r, 3, "apply");

    r = (function () { return 1; }).apply(null, undefined);
    assert(r, 1);

    assert_throws(TypeError, (function() {
        Reflect.apply((function () { return 1; }), null, undefined);
    }));
    
    r = new Function("a", "b", "return a + b;");
    assert(r(2,3), 5, "function");
    
    g = f.bind(1, 2);
    assert(g.length, 1);
    assert(g.name, "bound f");
    assert(g(3), [1,2,3]);

    g = constructor1.bind(null, 1);
    r = new g();
    assert(r.x, 1);
}

function test()
{
    var r, a, b, c, err;

    r = Error("hello");
    assert(r.message, "hello", "Error");

    a = new Object();
    a.x = 1;
    assert(a.x, 1, "Object");

    assert(Object.getPrototypeOf(a), Object.prototype, "getPrototypeOf");
    Object.defineProperty(a, "y", { value: 3, writable: true, configurable: true, enumerable: true });
    assert(a.y, 3, "defineProperty");

    Object.defineProperty(a, "z", { get: function () { return 4; }, set: function(val) { this.z_val = val; }, configurable: true, enumerable: true });
    assert(a.z, 4, "get");
    a.z = 5;
    assert(a.z_val, 5, "set");
    
    a = { get z() { return 4; }, set z(val) { this.z_val = val; } };
    assert(a.z, 4, "get");
    a.z = 5;
    assert(a.z_val, 5, "set");

    b = Object.create(a);
    assert(Object.getPrototypeOf(b), a, "create");
    c = {u:2};
    /* XXX: refcount bug in 'b' instead of 'a' */
    Object.setPrototypeOf(a, c);
    assert(Object.getPrototypeOf(a), c, "setPrototypeOf");

    a = {};
    assert(a.toString(), "[object Object]", "toString");

    a = {x:1};
    assert(Object.isExtensible(a), true, "extensible");
    Object.preventExtensions(a);

    err = false;
    try {
        a.y = 2;
    } catch(e) {
        err = true;
    }
    assert(Object.isExtensible(a), false, "extensible");
    assert(typeof a.y, "undefined", "extensible");
    assert(err, true, "extensible");
}

function test_enum()
{
    var a, tab;
    a = {x:1,
         "18014398509481984": 1,
         "9007199254740992": 1,
         "9007199254740991": 1,
         "4294967296": 1,
         "4294967295": 1,
         y:1,
         "4294967294": 1,
         "1": 2};
    tab = Object.keys(a);
//    console.log("tab=" + tab.toString());
    assert(tab, ["1","4294967294","x","18014398509481984","9007199254740992","9007199254740991","4294967296","4294967295","y"], "keys");
}

function test_array()
{
    var a, err;

    a = [1, 2, 3];
    assert(a.length, 3, "array");
    assert(a[2], 3, "array1");

    a = new Array(10);
    assert(a.length, 10, "array2");

    a = new Array(1, 2);
    assert(a.length === 2 && a[0] === 1 && a[1] === 2, true, "array3");

    a = [1, 2, 3];
    a.length = 2;
    assert(a.length === 2 && a[0] === 1 && a[1] === 2, true, "array4");

    a = [];
    a[1] = 10;
    a[4] = 3;
    assert(a.length, 5);

    a = [1,2];
    a.length = 5;
    a[4] = 1;
    a.length = 4;
    assert(a[4] !== 1, true, "array5");

    a = [1,2];
    a.push(3,4);
    assert(a.join(), "1,2,3,4", "join");

    a = [1,2,3,4,5];
    Object.defineProperty(a, "3", { configurable: false });
    err = false;
    try {
        a.length = 2;
    } catch(e) {
        err = true;
    }
    assert(err && a.toString() === "1,2,3,4");

    // array len is 2^32 - 2
    a = [];
    var index = Math.pow(2, 32) - 2;
    a[index] = 5;
    assert(a.indexOf(5), index);
    assert(a.lastIndexOf(5), index);
    assert(a.includes(5));
    
    assert(a.indexOf(6), -1);
    assert(a.lastIndexOf(6), -1);
    assert(a.includes(6), false);
}

function test_string()
{
    var a;
    a = String("abc");
    assert(a.length, 3, "string");
    assert(a[1], "b", "string");
    assert(a.charCodeAt(1), 0x62, "string");
    assert(String.fromCharCode(65), "A", "string");
    assert(String.fromCharCode.apply(null, [65, 66, 67]), "ABC", "string");
    assert(a.charAt(1), "b");
    assert(a.charAt(-1), "");
    assert(a.charAt(3), "");
    
    a = "abcd";
    assert(a.substring(1, 3), "bc", "substring");
    a = String.fromCharCode(0x20ac);
    assert(a.charCodeAt(0), 0x20ac, "unicode");
    assert(a, "€", "unicode");
    assert(a, "\u20ac", "unicode");
    assert(a, "\u{20ac}", "unicode");
    assert("a", "\x61", "unicode");
        
    a = "\u{10ffff}";
    assert(a.length, 2, "unicode");
    assert(a, "\u{dbff}\u{dfff}", "unicode");
    assert(a.codePointAt(0), 0x10ffff);
    assert(String.fromCodePoint(0x10ffff), a);

    assert("a".concat("b", "c"), "abc");

    assert("abcabc".indexOf("cab"), 2);
    assert("abcabc".indexOf("cab2"), -1);
    assert("abc".indexOf("c"), 2);

    assert("aaa".indexOf("a"), 0);
    assert("aaa".indexOf("a", NaN), 0);
    assert("aaa".indexOf("a", -Infinity), 0);
    assert("aaa".indexOf("a", -1), 0);
    assert("aaa".indexOf("a", -0), 0);
    assert("aaa".indexOf("a", 0), 0);
    assert("aaa".indexOf("a", 1), 1);
    assert("aaa".indexOf("a", 2), 2);
    assert("aaa".indexOf("a", 3), -1);
    assert("aaa".indexOf("a", 4), -1);
    assert("aaa".indexOf("a", Infinity), -1);

    assert("aaa".indexOf(""), 0);
    assert("aaa".indexOf("", NaN), 0);
    assert("aaa".indexOf("", -Infinity), 0);
    assert("aaa".indexOf("", -1), 0);
    assert("aaa".indexOf("", -0), 0);
    assert("aaa".indexOf("", 0), 0);
    assert("aaa".indexOf("", 1), 1);
    assert("aaa".indexOf("", 2), 2);
    assert("aaa".indexOf("", 3), 3);
    assert("aaa".indexOf("", 4), 3);
    assert("aaa".indexOf("", Infinity), 3);

    assert("aaa".lastIndexOf("a"), 2);
    assert("aaa".lastIndexOf("a", NaN), 2);
    assert("aaa".lastIndexOf("a", -Infinity), 0);
    assert("aaa".lastIndexOf("a", -1), 0);
    assert("aaa".lastIndexOf("a", -0), 0);
    assert("aaa".lastIndexOf("a", 0), 0);
    assert("aaa".lastIndexOf("a", 1), 1);
    assert("aaa".lastIndexOf("a", 2), 2);
    assert("aaa".lastIndexOf("a", 3), 2);
    assert("aaa".lastIndexOf("a", 4), 2);
    assert("aaa".lastIndexOf("a", Infinity), 2);

    assert("aaa".lastIndexOf(""), 3);
    assert("aaa".lastIndexOf("", NaN), 3);
    assert("aaa".lastIndexOf("", -Infinity), 0);
    assert("aaa".lastIndexOf("", -1), 0);
    assert("aaa".lastIndexOf("", -0), 0);
    assert("aaa".lastIndexOf("", 0), 0);
    assert("aaa".lastIndexOf("", 1), 1);
    assert("aaa".lastIndexOf("", 2), 2);
    assert("aaa".lastIndexOf("", 3), 3);
    assert("aaa".lastIndexOf("", 4), 3);
    assert("aaa".lastIndexOf("", Infinity), 3);

    assert("a,b,c".split(","), ["a","b","c"]);
    assert(",b,c".split(","), ["","b","c"]);
    assert("a,b,".split(","), ["a","b",""]);

    assert("aaaa".split(), [ "aaaa" ]);
    assert("aaaa".split(undefined, 0), [ ]);
    assert("aaaa".split(""), [ "a", "a", "a", "a" ]);
    assert("aaaa".split("", 0), [ ]);
    assert("aaaa".split("", 1), [ "a" ]);
    assert("aaaa".split("", 2), [ "a", "a" ]);
    assert("aaaa".split("a"), [ "", "", "", "", "" ]);
    assert("aaaa".split("a", 2), [ "", "" ]);
    assert("aaaa".split("aa"), [ "", "", "" ]);
    assert("aaaa".split("aa", 0), [ ]);
    assert("aaaa".split("aa", 1), [ "" ]);
    assert("aaaa".split("aa", 2), [ "", "" ]);
    assert("aaaa".split("aaa"), [ "", "a" ]);
    assert("aaaa".split("aaaa"), [ "", "" ]);
    assert("aaaa".split("aaaaa"), [ "aaaa" ]);
    assert("aaaa".split("aaaaa", 0), [  ]);
    assert("aaaa".split("aaaaa", 1), [ "aaaa" ]);

    assert(eval('"\0"'), "\0");

    assert("abc".padStart(Infinity, ""), "abc");
}

function test_math()
{
    var a;
    a = 1.4;
    assert(Math.floor(a), 1);
    assert(Math.ceil(a), 2);
    assert(Math.imul(0x12345678, 123), -1088058456);
    assert(Math.fround(0.1), 0.10000000149011612);
    assert(Math.hypot() == 0);
    assert(Math.hypot(-2) == 2);
    assert(Math.hypot(3, 4) == 5);
    assert(Math.abs(Math.hypot(3, 4, 5) - 7.0710678118654755) <= 1e-15);
}

function test_number()
{
    assert(parseInt("123"), 123);
    assert(parseInt("  123r"), 123);
    assert(parseInt("0x123"), 0x123);
    assert(parseInt("0o123"), 0);
    assert(+"  123   ", 123);
    assert(+"0b111", 7);
    assert(+"0o123", 83);
    assert(parseFloat("0x1234"), 0);
    assert(parseFloat("Infinity"), Infinity);
    assert(parseFloat("-Infinity"), -Infinity);
    assert(parseFloat("123.2"), 123.2);
    assert(parseFloat("123.2e3"), 123200);
    assert(Number.isNaN(Number("+")));
    assert(Number.isNaN(Number("-")));
    assert(Number.isNaN(Number("\x00a")));

    assert((26).toExponential(0), "3e+1");
    assert((-26).toExponential(0), "-3e+1");
    assert((25).toExponential(0), "3e+1");
    assert((-25).toExponential(0), "-3e+1");
    assert((24).toExponential(0), "2e+1");
    assert((-24).toExponential(0), "-2e+1");

    assert((2.6).toPrecision(1), "3");
    assert((-2.6).toPrecision(1), "-3");
    assert((2.5).toPrecision(1), "3");
    assert((-2.5).toPrecision(1), "-3");
    assert((2.4).toPrecision(1), "2");
    assert((-2.4).toPrecision(1), "-2");

    assert((1.15).toPrecision(2), "1.1");
    assert((-1.15).toPrecision(2), "-1.1");
    assert((11.15).toPrecision(3), "11.2");
    assert((-11.15).toPrecision(3), "-11.2");

    assert((1.15).toFixed(1), "1.1");
    assert((-1.15).toFixed(1), "-1.1");
    assert((11.15).toFixed(1), "11.2");
    assert((-11.15).toFixed(1), "-11.2");

    assert((1.126).toFixed(2), "1.13");
    assert((-1.126).toFixed(2), "-1.13");
    assert((1.125).toFixed(2), "1.13");
    assert((-1.125).toFixed(2), "-1.13");
    assert((1.124).toFixed(2), "1.12");
    assert((-1.124).toFixed(2), "-1.12");

    
    assert((1000000006).toExponential(8), "1.00000001e+9");
    assert((-1000000006).toExponential(8), "-1.00000001e+9");
    assert((1000000005).toExponential(8), "1.00000001e+9");
    assert((-1000000005).toExponential(8), "-1.00000001e+9");
    assert((1000000004).toExponential(8), "1.00000000e+9");
    assert((-1000000004).toExponential(8), "-1.00000000e+9");

    assert((0.000001000000064).toExponential(7), "1.0000001e-6");
    assert((-0.000001000000064).toExponential(7), "-1.0000001e-6");
    assert((0.000001000000054).toExponential(7), "1.0000001e-6");
    assert((-0.000001000000054).toExponential(7), "-1.0000001e-6");
    assert((0.000001000000044).toExponential(7), "1.0000000e-6");
    assert((-0.000001000000044).toExponential(7), "-1.0000000e-6");

    assert((1.00000006).toFixed(7), "1.0000001");
    assert((-1.00000006).toFixed(7), "-1.0000001");
    assert((1.00000005).toFixed(7), "1.0000000");
    assert((-1.00000005).toFixed(7), "-1.0000000");
    assert((1.00000004).toFixed(7), "1.0000000");
    assert((-1.00000004).toFixed(7), "-1.0000000");

    assert((1.0000006).toFixed(6), "1.000001");
    assert((-1.0000006).toFixed(6), "-1.000001");
    assert((1.0000005).toFixed(6), "1.000001");
    assert((-1.0000005).toFixed(6), "-1.000001");
    assert((1.0000004).toFixed(6), "1.000000");
    assert((-1.0000004).toFixed(6), "-1.000000");

    // assert((234.2045).toFixed(3), "234.204");
    // assert((234.20405).toFixed(4), "234.2040");
}

function test_eval2()
{
    var g_call_count = 0;
    /* force non strict mode for f1 and f2 */
    var f1 = new Function("eval", "eval(1, 2)");
    var f2 = new Function("eval", "eval(...[1, 2])");
    function g(a, b) {
        assert(a, 1);
        assert(b, 2);
        g_call_count++;
    }
    f1(g);
    f2(g);
    assert(g_call_count, 2);
}

function test_eval()
{
    function f(b) {
        var x = 1;
        return eval(b);
    }
    var r, a;

    r = eval("1+1;");
    assert(r, 2, "eval");

    r = eval("var my_var=2; my_var;");
    assert(r, 2, "eval");
    assert(typeof my_var, "undefined");

    assert(eval("if (1) 2; else 3;"), 2);
    assert(eval("if (0) 2; else 3;"), 3);

    assert(f.call(1, "this"), 1);
    
    a = 2;
    assert(eval("a"), 2);

    eval("a = 3");
    assert(a, 3);

    assert(f("arguments.length", 1), 2);
    assert(f("arguments[1]", 1), 1);

    a = 4;
    assert(f("a"), 4);
    f("a=3");
    assert(a, 3);

    test_eval2();
}

function test_typed_array()
{
    var buffer, a, i, str;

    a = new Uint8Array(4);
    assert(a.length, 4);
    for(i = 0; i < a.length; i++)
        a[i] = i;
    assert(a.join(","), "0,1,2,3");
    a[0] = -1;
    assert(a[0], 255);

    a = new Int8Array(3);
    a[0] = 255;
    assert(a[0], -1);

    a = new Int32Array(3);
    a[0] = Math.pow(2, 32) - 1;
    assert(a[0], -1);
    assert(a.BYTES_PER_ELEMENT, 4);

    a = new Uint8ClampedArray(4);
    a[0] = -100;
    a[1] = 1.5;
    a[2] = 0.5;
    a[3] = 1233.5;
    assert(a.toString(), "0,2,0,255");
    
    buffer = new ArrayBuffer(16);
    assert(buffer.byteLength, 16);
    a = new Uint32Array(buffer, 12, 1);
    assert(a.length, 1);
    a[0] = -1;

    a = new Uint16Array(buffer, 2);
    a[0] = -1;

    a = new Float32Array(buffer, 8, 1);
    a[0] = 1;
    
    a = new Uint8Array(buffer);

    str = a.toString();
    /* test little and big endian cases */
    if (str !== "0,0,255,255,0,0,0,0,0,0,128,63,255,255,255,255" &&
        str !== "0,0,255,255,0,0,0,0,63,128,0,0,255,255,255,255") {
        assert(false);
    }

    assert(a.buffer, buffer);

    a = new Uint8Array([1, 2, 3, 4]);
    assert(a.toString(), "1,2,3,4");
    a.set([10, 11], 2);
    assert(a.toString(), "1,2,10,11");
}

function test_json()
{
    var a, s;
    s = '{"x":1,"y":true,"z":null,"a":[1,2,3],"s":"str"}';
    a = JSON.parse(s);
    assert(a.x, 1);
    assert(a.y, true);
    assert(a.z, null);
    assert(JSON.stringify(a), s);

    /* indentation test */
    assert(JSON.stringify([[{x:1,y:{},z:[]},2,3]],undefined,1),
`[
 [
  {
   "x": 1,
   "y": {},
   "z": []
  },
  2,
  3
 ]
]`);
}

function test_date()
{
    var d = new Date(1506098258091), a, s;
    assert(d.toISOString(), "2017-09-22T16:37:38.091Z");
    d.setUTCHours(18, 10, 11);
    assert(d.toISOString(), "2017-09-22T18:10:11.091Z");
    a = Date.parse(d.toISOString());
    assert((new Date(a)).toISOString(), d.toISOString());
    s = new Date("2020-01-01T01:01:01.1Z").toISOString();
    assert(s ==  "2020-01-01T01:01:01.100Z");
    s = new Date("2020-01-01T01:01:01.12Z").toISOString();
    assert(s ==  "2020-01-01T01:01:01.120Z");
    s = new Date("2020-01-01T01:01:01.123Z").toISOString();
    assert(s ==  "2020-01-01T01:01:01.123Z");
    s = new Date("2020-01-01T01:01:01.1234Z").toISOString();
    assert(s ==  "2020-01-01T01:01:01.123Z");
    s = new Date("2020-01-01T01:01:01.12345Z").toISOString();
    assert(s ==  "2020-01-01T01:01:01.123Z");
    s = new Date("2020-01-01T01:01:01.1235Z").toISOString();
    assert(s ==  "2020-01-01T01:01:01.124Z");
    s = new Date("2020-01-01T01:01:01.9999Z").toISOString();
    assert(s ==  "2020-01-01T01:01:02.000Z");
}

function test_regexp()
{
    var a, str;
    str = "abbbbbc";
    a = /(b+)c/.exec(str);
    assert(a[0], "bbbbbc");
    assert(a[1], "bbbbb");
    assert(a.index, 1);
    assert(a.input, str);
    a = /(b+)c/.test(str);
    assert(a, true);
    assert(/\x61/.exec("a")[0], "a");
    assert(/\u0061/.exec("a")[0], "a");
    assert(/\ca/.exec("\x01")[0], "\x01");
    assert(/\\a/.exec("\\a")[0], "\\a");
    assert(/\c0/.exec("\\c0")[0], "\\c0");

    a = /(\.(?=com|org)|\/)/.exec("ah.com");
    assert(a.index === 2 && a[0] === ".");

    a = /(\.(?!com|org)|\/)/.exec("ah.com");
    assert(a, null);
    
    a = /(?=(a+))/.exec("baaabac");
    assert(a.index === 1 && a[0] === "" && a[1] === "aaa");

    a = /(z)((a+)?(b+)?(c))*/.exec("zaacbbbcac");
    assert(a, ["zaacbbbcac","z","ac","a",,"c"]);

    a = eval("/\0a/");
    assert(a.toString(), "/\0a/");
    assert(a.exec("\0a")[0], "\0a");

    assert(/{1a}/.toString(), "/{1a}/");
    a = /a{1+/.exec("a{11");
    assert(a, ["a{11"] );
}

function test_symbol()
{
    var a, b, obj, c;
    a = Symbol("abc");
    obj = {};
    obj[a] = 2;
    assert(obj[a], 2);
    assert(typeof obj["abc"], "undefined");
    assert(String(a), "Symbol(abc)");
    b = Symbol("abc");
    assert(a == a);
    assert(a === a);
    assert(a != b);
    assert(a !== b);

    b = Symbol.for("abc");
    c = Symbol.for("abc");
    assert(b === c);
    assert(b !== a);

    assert(Symbol.keyFor(b), "abc");
    assert(Symbol.keyFor(a), undefined);

    a = Symbol("aaa");
    assert(a.valueOf(), a);
    assert(a.toString(), "Symbol(aaa)");

    b = Object(a);
    assert(b.valueOf(), a);
    assert(b.toString(), "Symbol(aaa)");
}

function test_map()
{
    var a, i, n, tab, o, v;
    n = 1000;
    a = new Map();
    tab = [];
    for(i = 0; i < n; i++) {
        v = { };
        o = { id: i };
        tab[i] = [o, v];
        a.set(o, v);
    }

    assert(a.size, n);
    for(i = 0; i < n; i++) {
        assert(a.get(tab[i][0]), tab[i][1]);
    }

    i = 0;
    a.forEach(function (v, o) { 
        assert(o, tab[i++][0]);
        assert(a.has(o));
        assert(a.delete(o));
        assert(!a.has(o));
    });

    assert(a.size, 0);
}

function test_weak_map()
{
    var a, i, n, tab, o, v, n2;
    a = new WeakMap();
    n = 10;
    tab = [];
    for(i = 0; i < n; i++) {
        v = { };
        o = { id: i };
        tab[i] = [o, v];
        a.set(o, v);
    }
    o = null;
    
    n2 = n >> 1;
    for(i = 0; i < n2; i++) {
        a.delete(tab[i][0]);
    }
    for(i = n2; i < n; i++) {
        tab[i][0] = null; /* should remove the object from the WeakMap too */
    }
    /* the WeakMap should be empty here */
}

function test_generator()
{
    function *f() {
        var ret;
        yield 1;
        ret = yield 2;
        assert(ret, "next_arg");
        return 3;
    }
    function *f2() {
        yield 1;
        yield 2;
        return "ret_val";
    }
    function *f1() {
        var ret = yield *f2();
        assert(ret, "ret_val");
        return 3;
    }
    var g, v;
    g = f();
    v = g.next();
    assert(v.value === 1 && v.done === false);
    v = g.next();
    assert(v.value === 2 && v.done === false);
    v = g.next("next_arg");
    assert(v.value === 3 && v.done === true);
    v = g.next();
    assert(v.value === undefined && v.done === true);

    g = f1();
    v = g.next();
    assert(v.value === 1 && v.done === false);
    v = g.next();
    assert(v.value === 2 && v.done === false);
    v = g.next();
    assert(v.value === 3 && v.done === true);
    v = g.next();
    assert(v.value === undefined && v.done === true);
}

test();
test_function();
test_enum();
test_array();
test_string();
test_math();
test_number();
test_eval();
test_typed_array();
test_json();
test_date();
test_regexp();
test_symbol();
test_map();
test_weak_map();
test_generator();
=======
"use strict";

var status = 0;
var throw_errors = true;

function throw_error(msg) {
    if (throw_errors)
        throw Error(msg);
    console.log(msg);
    status = 1;
}

function assert(actual, expected, message) {
    function get_full_type(o) {
        var type = typeof(o);
        if (type === 'object') {
            if (o === null)
                return 'null';
            if (o.constructor && o.constructor.name)
                return o.constructor.name;
        }
        return type;
    }

    if (arguments.length == 1)
        expected = true;

    if (typeof actual === typeof expected) {
        if (actual === expected) {
            if (actual !== 0 || (1 / actual) === (1 / expected))
                return;
        }
        if (typeof actual === 'number') {
            if (isNaN(actual) && isNaN(expected))
                return true;
        }
        if (typeof actual === 'object') {
            if (actual !== null && expected !== null
            &&  actual.constructor === expected.constructor
            &&  actual.toString() === expected.toString())
                return;
        }
    }
    // Should output the source file and line number and extract
    //   the expression from the assert call
    throw_error("assertion failed: got " +
                get_full_type(actual) + ":|" + actual + "|, expected " +
                get_full_type(expected) + ":|" + expected + "|" +
                (message ? " (" + message + ")" : ""));
}

function assert_throws(expected_error, func)
{
    var err = false;
    try {
        func();
    } catch(e) {
        err = true;
        if (!(e instanceof expected_error)) {
            // Should output the source file and line number and extract
            //   the expression from the assert_throws() call
            throw_error("unexpected exception type");
            return;
        }
    }
    if (!err) {
        // Should output the source file and line number and extract
        //   the expression from the assert_throws() call
        throw_error("expected exception");
    }
}

// load more elaborate version of assert if available
try { __loadScript("test_assert.js"); } catch(e) {}

/*----------------*/

function my_func(a, b)
{
    return a + b;
}

function test_function()
{
    function f(a, b) {
        var i, tab = [];
        tab.push(this);
        for(i = 0; i < arguments.length; i++)
            tab.push(arguments[i]);
        return tab;
    }
    function constructor1(a) {
        this.x = a;
    }

    var r, g;

    r = my_func.call(null, 1, 2);
    assert(r, 3, "call");

    r = my_func.apply(null, [1, 2]);
    assert(r, 3, "apply");

    r = (function () { return 1; }).apply(null, undefined);
    assert(r, 1);

    assert_throws(TypeError, (function() {
        Reflect.apply((function () { return 1; }), null, undefined);
    }));

    r = new Function("a", "b", "return a + b;");
    assert(r(2,3), 5, "function");

    g = f.bind(1, 2);
    assert(g.length, 1);
    assert(g.name, "bound f");
    assert(g(3), [1,2,3]);

    g = constructor1.bind(null, 1);
    r = new g();
    assert(r.x, 1);
}

function test()
{
    var r, a, b, c, err;

    r = Error("hello");
    assert(r.message, "hello", "Error");

    a = new Object();
    a.x = 1;
    assert(a.x, 1, "Object");

    assert(Object.getPrototypeOf(a), Object.prototype, "getPrototypeOf");
    Object.defineProperty(a, "y", { value: 3, writable: true, configurable: true, enumerable: true });
    assert(a.y, 3, "defineProperty");

    Object.defineProperty(a, "z", { get: function () { return 4; }, set: function(val) { this.z_val = val; }, configurable: true, enumerable: true });
    assert(a.z, 4, "get");
    a.z = 5;
    assert(a.z_val, 5, "set");

    a = { get z() { return 4; }, set z(val) { this.z_val = val; } };
    assert(a.z, 4, "get");
    a.z = 5;
    assert(a.z_val, 5, "set");

    b = Object.create(a);
    assert(Object.getPrototypeOf(b), a, "create");
    c = {u:2};
    /* XXX: refcount bug in 'b' instead of 'a' */
    Object.setPrototypeOf(a, c);
    assert(Object.getPrototypeOf(a), c, "setPrototypeOf");

    a = {};
    assert(a.toString(), "[object Object]", "toString");

    a = {x:1};
    assert(Object.isExtensible(a), true, "extensible");
    Object.preventExtensions(a);

    err = false;
    try {
        a.y = 2;
    } catch(e) {
        err = true;
    }
    assert(Object.isExtensible(a), false, "extensible");
    assert(typeof a.y, "undefined", "extensible");
    assert(err, true, "extensible");
}

function test_enum()
{
    var a, tab;
    a = {x:1,
         "18014398509481984": 1,
         "9007199254740992": 1,
         "9007199254740991": 1,
         "4294967296": 1,
         "4294967295": 1,
         y:1,
         "4294967294": 1,
         "1": 2};
    tab = Object.keys(a);
//    console.log("tab=" + tab.toString());
    assert(tab, ["1","4294967294","x","18014398509481984","9007199254740992","9007199254740991","4294967296","4294967295","y"], "keys");
}

function test_array()
{
    var a, err;

    a = [1, 2, 3];
    assert(a.length, 3, "array");
    assert(a[2], 3, "array1");

    a = new Array(10);
    assert(a.length, 10, "array2");

    a = new Array(1, 2);
    assert(a.length === 2 && a[0] === 1 && a[1] === 2, true, "array3");

    a = [1, 2, 3];
    a.length = 2;
    assert(a.length === 2 && a[0] === 1 && a[1] === 2, true, "array4");

    a = [];
    a[1] = 10;
    a[4] = 3;
    assert(a.length, 5);

    a = [1,2];
    a.length = 5;
    a[4] = 1;
    a.length = 4;
    assert(a[4] !== 1, true, "array5");

    a = [1,2];
    a.push(3,4);
    assert(a.join(), "1,2,3,4", "join");

    a = [1,2,3,4,5];
    Object.defineProperty(a, "3", { configurable: false });
    err = false;
    try {
        a.length = 2;
    } catch(e) {
        err = true;
    }
    assert(err && a.toString() === "1,2,3,4");
}

function test_string()
{
    var a;
    a = String("abc");
    assert(a.length, 3, "string");
    assert(a[1], "b", "string");
    assert(a.charCodeAt(1), 0x62, "string");
    assert(String.fromCharCode(65), "A", "string");
    assert(String.fromCharCode.apply(null, [65, 66, 67]), "ABC", "string");
    assert(a.charAt(1), "b");
    assert(a.charAt(-1), "");
    assert(a.charAt(3), "");

    a = "abcd";
    assert(a.substring(1, 3), "bc", "substring");
    a = String.fromCharCode(0x20ac);
    assert(a.charCodeAt(0), 0x20ac, "unicode");
    assert(a, "€", "unicode");
    assert(a, "\u20ac", "unicode");
    assert(a, "\u{20ac}", "unicode");
    assert("a", "\x61", "unicode");

    a = "\u{10ffff}";
    assert(a.length, 2, "unicode");
    assert(a, "\u{dbff}\u{dfff}", "unicode");
    assert(a.codePointAt(0), 0x10ffff);
    assert(String.fromCodePoint(0x10ffff), a);

    assert("a".concat("b", "c"), "abc");

    assert("abcabc".indexOf("cab"), 2);
    assert("abcabc".indexOf("cab2"), -1);
    assert("abc".indexOf("c"), 2);

    assert("aaa".indexOf("a"), 0);
    assert("aaa".indexOf("a", NaN), 0);
    assert("aaa".indexOf("a", -Infinity), 0);
    assert("aaa".indexOf("a", -1), 0);
    assert("aaa".indexOf("a", -0), 0);
    assert("aaa".indexOf("a", 0), 0);
    assert("aaa".indexOf("a", 1), 1);
    assert("aaa".indexOf("a", 2), 2);
    assert("aaa".indexOf("a", 3), -1);
    assert("aaa".indexOf("a", 4), -1);
    assert("aaa".indexOf("a", Infinity), -1);

    assert("aaa".indexOf(""), 0);
    assert("aaa".indexOf("", NaN), 0);
    assert("aaa".indexOf("", -Infinity), 0);
    assert("aaa".indexOf("", -1), 0);
    assert("aaa".indexOf("", -0), 0);
    assert("aaa".indexOf("", 0), 0);
    assert("aaa".indexOf("", 1), 1);
    assert("aaa".indexOf("", 2), 2);
    assert("aaa".indexOf("", 3), 3);
    assert("aaa".indexOf("", 4), 3);
    assert("aaa".indexOf("", Infinity), 3);

    assert("aaa".lastIndexOf("a"), 2);
    assert("aaa".lastIndexOf("a", NaN), 2);
    assert("aaa".lastIndexOf("a", -Infinity), 0);
    assert("aaa".lastIndexOf("a", -1), 0);
    assert("aaa".lastIndexOf("a", -0), 0);
    assert("aaa".lastIndexOf("a", 0), 0);
    assert("aaa".lastIndexOf("a", 1), 1);
    assert("aaa".lastIndexOf("a", 2), 2);
    assert("aaa".lastIndexOf("a", 3), 2);
    assert("aaa".lastIndexOf("a", 4), 2);
    assert("aaa".lastIndexOf("a", Infinity), 2);

    assert("aaa".lastIndexOf(""), 3);
    assert("aaa".lastIndexOf("", NaN), 3);
    assert("aaa".lastIndexOf("", -Infinity), 0);
    assert("aaa".lastIndexOf("", -1), 0);
    assert("aaa".lastIndexOf("", -0), 0);
    assert("aaa".lastIndexOf("", 0), 0);
    assert("aaa".lastIndexOf("", 1), 1);
    assert("aaa".lastIndexOf("", 2), 2);
    assert("aaa".lastIndexOf("", 3), 3);
    assert("aaa".lastIndexOf("", 4), 3);
    assert("aaa".lastIndexOf("", Infinity), 3);

    assert("a,b,c".split(","), ["a","b","c"]);
    assert(",b,c".split(","), ["","b","c"]);
    assert("a,b,".split(","), ["a","b",""]);

    assert("aaaa".split(), [ "aaaa" ]);
    assert("aaaa".split(undefined, 0), [ ]);
    assert("aaaa".split(""), [ "a", "a", "a", "a" ]);
    assert("aaaa".split("", 0), [ ]);
    assert("aaaa".split("", 1), [ "a" ]);
    assert("aaaa".split("", 2), [ "a", "a" ]);
    assert("aaaa".split("a"), [ "", "", "", "", "" ]);
    assert("aaaa".split("a", 2), [ "", "" ]);
    assert("aaaa".split("aa"), [ "", "", "" ]);
    assert("aaaa".split("aa", 0), [ ]);
    assert("aaaa".split("aa", 1), [ "" ]);
    assert("aaaa".split("aa", 2), [ "", "" ]);
    assert("aaaa".split("aaa"), [ "", "a" ]);
    assert("aaaa".split("aaaa"), [ "", "" ]);
    assert("aaaa".split("aaaaa"), [ "aaaa" ]);
    assert("aaaa".split("aaaaa", 0), [  ]);
    assert("aaaa".split("aaaaa", 1), [ "aaaa" ]);

    assert(eval('"\0"'), "\0");

    assert("abc".padStart(Infinity, ""), "abc");
}

function test_math()
{
    var a;
    a = 1.4;
    assert(Math.floor(a), 1);
    assert(Math.ceil(a), 2);
    assert(Math.imul(0x12345678, 123), -1088058456);
    assert(Math.imul(0xB505, 0xB504), 2147441940);
    assert(Math.imul(0xB505, 0xB505), -2147479015);
    assert(Math.imul((-2)**31, (-2)**31), 0);
    assert(Math.imul(2**31-1, 2**31-1), 1);
    assert(Math.fround(0.1), 0.10000000149011612);
    assert(Math.hypot(), 0);
    assert(Math.hypot(-2), 2);
    assert(Math.hypot(3, 4), 5);
    assert(Math.abs(Math.hypot(3, 4, 5) - 7.0710678118654755) <= 1e-15);
}

function test_number()
{
    assert(parseInt("123"), 123);
    assert(parseInt("  123r"), 123);
    assert(parseInt("0x123"), 0x123);
    assert(parseInt("0o123"), 0);
    assert(+"  123   ", 123);
    assert(+"0b111", 7);
    assert(+"0o123", 83);
    assert(parseFloat("2147483647"), 2147483647);
    assert(parseFloat("2147483648"), 2147483648);
    assert(parseFloat("-2147483647"), -2147483647);
    assert(parseFloat("-2147483648"), -2147483648);
    assert(parseFloat("0x1234"), 0);
    assert(parseFloat("Infinity"), Infinity);
    assert(parseFloat("-Infinity"), -Infinity);
    assert(parseFloat("123.2"), 123.2);
    assert(parseFloat("123.2e3"), 123200);
    assert(Number.isNaN(Number("+")));
    assert(Number.isNaN(Number("-")));
    assert(Number.isNaN(Number("\x00a")));

    // TODO: Fix rounding errors on Windows/Cygwin.
    if (typeof os !== 'undefined' && ['win32', 'cygwin'].includes(os.platform)) {
        return;
    }

    assert((25).toExponential(0), "3e+1");
    assert((-25).toExponential(0), "-3e+1");
    assert((2.5).toPrecision(1), "3");
    assert((-2.5).toPrecision(1), "-3");
    assert((1.125).toFixed(2), "1.13");
    assert((-1.125).toFixed(2), "-1.13");
}

function test_eval2()
{
    var g_call_count = 0;
    /* force non strict mode for f1 and f2 */
    var f1 = new Function("eval", "eval(1, 2)");
    var f2 = new Function("eval", "eval(...[1, 2])");
    function g(a, b) {
        assert(a, 1);
        assert(b, 2);
        g_call_count++;
    }
    f1(g);
    f2(g);
    assert(g_call_count, 2);
}

function test_eval()
{
    function f(b) {
        var x = 1;
        return eval(b);
    }
    var r, a;

    r = eval("1+1;");
    assert(r, 2, "eval");

    r = eval("var my_var=2; my_var;");
    assert(r, 2, "eval");
    assert(typeof my_var, "undefined");

    assert(eval("if (1) 2; else 3;"), 2);
    assert(eval("if (0) 2; else 3;"), 3);

    assert(f.call(1, "this"), 1);

    a = 2;
    assert(eval("a"), 2);

    eval("a = 3");
    assert(a, 3);

    assert(f("arguments.length", 1), 2);
    assert(f("arguments[1]", 1), 1);

    a = 4;
    assert(f("a"), 4);
    f("a=3");
    assert(a, 3);

    test_eval2();
}

function test_typed_array()
{
    var buffer, a, i, str;

    a = new Uint8Array(4);
    assert(a.length, 4);
    for(i = 0; i < a.length; i++)
        a[i] = i;
    assert(a.join(","), "0,1,2,3");
    a[0] = -1;
    assert(a[0], 255);

    a = new Int8Array(3);
    a[0] = 255;
    assert(a[0], -1);

    a = new Int32Array(3);
    a[0] = Math.pow(2, 32) - 1;
    assert(a[0], -1);
    assert(a.BYTES_PER_ELEMENT, 4);

    a = new Uint8ClampedArray(4);
    a[0] = -100;
    a[1] = 1.5;
    a[2] = 0.5;
    a[3] = 1233.5;
    assert(a.toString(), "0,2,0,255");

    buffer = new ArrayBuffer(16);
    assert(buffer.byteLength, 16);
    a = new Uint32Array(buffer, 12, 1);
    assert(a.length, 1);
    a[0] = -1;

    a = new Uint16Array(buffer, 2);
    a[0] = -1;

    a = new Float32Array(buffer, 8, 1);
    a[0] = 1;

    a = new Uint8Array(buffer);

    str = a.toString();
    /* test little and big endian cases */
    if (str !== "0,0,255,255,0,0,0,0,0,0,128,63,255,255,255,255" &&
        str !== "0,0,255,255,0,0,0,0,63,128,0,0,255,255,255,255") {
        assert(false);
    }

    assert(a.buffer, buffer);

    a = new Uint8Array([1, 2, 3, 4]);
    assert(a.toString(), "1,2,3,4");
    a.set([10, 11], 2);
    assert(a.toString(), "1,2,10,11");
}

function test_json()
{
    var a, s;
    s = '{"x":1,"y":true,"z":null,"a":[1,2,3],"s":"str"}';
    a = JSON.parse(s);
    assert(a.x, 1);
    assert(a.y, true);
    assert(a.z, null);
    assert(JSON.stringify(a), s);

    /* indentation test */
    assert(JSON.stringify([[{x:1,y:{},z:[]},2,3]],undefined,1),
`[
 [
  {
   "x": 1,
   "y": {},
   "z": []
  },
  2,
  3
 ]
]`);
}

function test_date()
{
    // Date Time String format is YYYY-MM-DDTHH:mm:ss.sssZ
    // accepted date formats are: YYYY, YYYY-MM and YYYY-MM-DD
    // accepted time formats are: THH:mm, THH:mm:ss, THH:mm:ss.sss
    // expanded years are represented with 6 digits prefixed by + or -
    // -000000 is invalid.
    // A string containing out-of-bounds or nonconforming elements
    //   is not a valid instance of this format.
    // Hence the fractional part after . should have 3 digits and how
    // a different number of digits is handled is implementation defined.
    assert(Date.parse(""), NaN);
    assert(Date.parse("2000"), 946684800000);
    assert(Date.parse("2000-01"), 946684800000);
    assert(Date.parse("2000-01-01"), 946684800000);
    //assert(Date.parse("2000-01-01T"), NaN);
    //assert(Date.parse("2000-01-01T00Z"), NaN);
    assert(Date.parse("2000-01-01T00:00Z"), 946684800000);
    assert(Date.parse("2000-01-01T00:00:00Z"), 946684800000);
    assert(Date.parse("2000-01-01T00:00:00.1Z"), 946684800100);
    assert(Date.parse("2000-01-01T00:00:00.10Z"), 946684800100);
    assert(Date.parse("2000-01-01T00:00:00.100Z"), 946684800100);
    assert(Date.parse("2000-01-01T00:00:00.1000Z"), 946684800100);
    assert(Date.parse("2000-01-01T00:00:00+00:00"), 946684800000);
    //assert(Date.parse("2000-01-01T00:00:00+00:30"), 946686600000);
    var d = new Date("2000T00:00");  // Jan 1st 2000, 0:00:00 local time
    assert(typeof d === 'object' && d.toString() != 'Invalid Date');
    assert((new Date('Jan 1 2000')).toISOString(),
           d.toISOString());
    assert((new Date('Jan 1 2000 00:00')).toISOString(),
           d.toISOString());
    assert((new Date('Jan 1 2000 00:00:00')).toISOString(),
           d.toISOString());
    assert((new Date('Jan 1 2000 00:00:00 GMT+0100')).toISOString(),
           '1999-12-31T23:00:00.000Z');
    assert((new Date('Jan 1 2000 00:00:00 GMT+0200')).toISOString(),
           '1999-12-31T22:00:00.000Z');
    assert((new Date('Sat Jan 1 2000')).toISOString(),
           d.toISOString());
    assert((new Date('Sat Jan 1 2000 00:00')).toISOString(),
           d.toISOString());
    assert((new Date('Sat Jan 1 2000 00:00:00')).toISOString(),
           d.toISOString());
    assert((new Date('Sat Jan 1 2000 00:00:00 GMT+0100')).toISOString(),
           '1999-12-31T23:00:00.000Z');
    assert((new Date('Sat Jan 1 2000 00:00:00 GMT+0200')).toISOString(),
           '1999-12-31T22:00:00.000Z');

    var d = new Date(1506098258091);
    assert(d.toISOString(), "2017-09-22T16:37:38.091Z");
    d.setUTCHours(18, 10, 11);
    assert(d.toISOString(), "2017-09-22T18:10:11.091Z");
    var a = Date.parse(d.toISOString());
    assert((new Date(a)).toISOString(), d.toISOString());

    assert((new Date("2020-01-01T01:01:01.123Z")).toISOString(),
                     "2020-01-01T01:01:01.123Z");
    /* implementation defined behavior */
    assert((new Date("2020-01-01T01:01:01.1Z")).toISOString(),
                     "2020-01-01T01:01:01.100Z");
    assert((new Date("2020-01-01T01:01:01.12Z")).toISOString(),
                     "2020-01-01T01:01:01.120Z");
    assert((new Date("2020-01-01T01:01:01.1234Z")).toISOString(),
                     "2020-01-01T01:01:01.123Z");
    assert((new Date("2020-01-01T01:01:01.12345Z")).toISOString(),
                     "2020-01-01T01:01:01.123Z");
    assert((new Date("2020-01-01T01:01:01.1235Z")).toISOString(),
                     "2020-01-01T01:01:01.123Z");
    assert((new Date("2020-01-01T01:01:01.9999Z")).toISOString(),
                     "2020-01-01T01:01:01.999Z");

    assert(Date.UTC(2017), 1483228800000);
    assert(Date.UTC(2017, 9), 1506816000000);
    assert(Date.UTC(2017, 9, 22), 1508630400000);
    assert(Date.UTC(2017, 9, 22, 18), 1508695200000);
    assert(Date.UTC(2017, 9, 22, 18, 10), 1508695800000);
    assert(Date.UTC(2017, 9, 22, 18, 10, 11), 1508695811000);
    assert(Date.UTC(2017, 9, 22, 18, 10, 11, 91), 1508695811091);

    assert(Date.UTC(NaN), NaN);
    assert(Date.UTC(2017, NaN), NaN);
    assert(Date.UTC(2017, 9, NaN), NaN);
    assert(Date.UTC(2017, 9, 22, NaN), NaN);
    assert(Date.UTC(2017, 9, 22, 18, NaN), NaN);
    assert(Date.UTC(2017, 9, 22, 18, 10, NaN), NaN);
    assert(Date.UTC(2017, 9, 22, 18, 10, 11, NaN), NaN);
    assert(Date.UTC(2017, 9, 22, 18, 10, 11, 91, NaN), 1508695811091);

    // TODO: Fix rounding errors on Windows/Cygwin.
    if (!(typeof os !== 'undefined' && ['win32', 'cygwin'].includes(os.platform))) {
        // from test262/test/built-ins/Date/UTC/fp-evaluation-order.js
        assert(Date.UTC(1970, 0, 1, 80063993375, 29, 1, -288230376151711740), 29312,
               'order of operations / precision in MakeTime');
        assert(Date.UTC(1970, 0, 213503982336, 0, 0, 0, -18446744073709552000), 34447360,
               'precision in MakeDate');
    }
    //assert(Date.UTC(2017 - 1e9, 9 + 12e9), 1506816000000);  // node fails this
    assert(Date.UTC(2017, 9, 22 - 1e10, 18 + 24e10), 1508695200000);
    assert(Date.UTC(2017, 9, 22, 18 - 1e10, 10 + 60e10), 1508695800000);
    assert(Date.UTC(2017, 9, 22, 18, 10 - 1e10, 11 + 60e10), 1508695811000);
    assert(Date.UTC(2017, 9, 22, 18, 10, 11 - 1e12, 91 + 1000e12), 1508695811091);
}

function test_regexp()
{
    var a, str;
    str = "abbbbbc";
    a = /(b+)c/.exec(str);
    assert(a[0], "bbbbbc");
    assert(a[1], "bbbbb");
    assert(a.index, 1);
    assert(a.input, str);
    a = /(b+)c/.test(str);
    assert(a, true);
    assert(/\x61/.exec("a")[0], "a");
    assert(/\u0061/.exec("a")[0], "a");
    assert(/\ca/.exec("\x01")[0], "\x01");
    assert(/\\a/.exec("\\a")[0], "\\a");
    assert(/\c0/.exec("\\c0")[0], "\\c0");

    a = /(\.(?=com|org)|\/)/.exec("ah.com");
    assert(a.index === 2 && a[0] === ".");

    a = /(\.(?!com|org)|\/)/.exec("ah.com");
    assert(a, null);

    a = /(?=(a+))/.exec("baaabac");
    assert(a.index === 1 && a[0] === "" && a[1] === "aaa");

    a = /(z)((a+)?(b+)?(c))*/.exec("zaacbbbcac");
    assert(a, ["zaacbbbcac","z","ac","a",,"c"]);

    a = eval("/\0a/");
    assert(a.toString(), "/\0a/");
    assert(a.exec("\0a")[0], "\0a");

    assert(/{1a}/.toString(), "/{1a}/");
    a = /a{1+/.exec("a{11");
    assert(a, ["a{11"]);

    /* test zero length matches */
    a = /(?:(?=(abc)))a/.exec("abc");
    assert(a, ["a", "abc"]);
    a = /(?:(?=(abc)))?a/.exec("abc");
    assert(a, ["a", undefined]);
    a = /(?:(?=(abc))){0,2}a/.exec("abc");
    assert(a, ["a", undefined]);
    a = /(?:|[\w])+([0-9])/.exec("123a23");
    assert(a, ["123a23", "3"]);
}

function test_symbol()
{
    var a, b, obj, c;
    a = Symbol("abc");
    obj = {};
    obj[a] = 2;
    assert(obj[a], 2);
    assert(typeof obj["abc"], "undefined");
    assert(String(a), "Symbol(abc)");
    b = Symbol("abc");
    assert(a == a);
    assert(a === a);
    assert(a != b);
    assert(a !== b);

    b = Symbol.for("abc");
    c = Symbol.for("abc");
    assert(b === c);
    assert(b !== a);

    assert(Symbol.keyFor(b), "abc");
    assert(Symbol.keyFor(a), undefined);

    a = Symbol("aaa");
    assert(a.valueOf(), a);
    assert(a.toString(), "Symbol(aaa)");

    b = Object(a);
    assert(b.valueOf(), a);
    assert(b.toString(), "Symbol(aaa)");
}

function test_map()
{
    var a, i, n, tab, o, v;
    n = 1000;

    a = new Map();
    for (var i = 0; i < n; i++) {
        a.set(i, i);
    }
    a.set(-2147483648, 1);
    assert(a.get(-2147483648), 1);
    assert(a.get(-2147483647 - 1), 1);
    assert(a.get(-2147483647.5 - 0.5), 1);

    a.set(1n, 1n);
    assert(a.get(1n), 1n);
    assert(a.get(2n**1000n - (2n**1000n - 1n)), 1n);

    a = new Map();
    tab = [];
    for(i = 0; i < n; i++) {
        v = { };
        o = { id: i };
        tab[i] = [o, v];
        a.set(o, v);
    }

    assert(a.size, n);
    for(i = 0; i < n; i++) {
        assert(a.get(tab[i][0]), tab[i][1]);
    }

    i = 0;
    a.forEach(function (v, o) {
        assert(o, tab[i++][0]);
        assert(a.has(o));
        assert(a.delete(o));
        assert(!a.has(o));
    });

    assert(a.size, 0);
}

function test_weak_map()
{
    var a, i, n, tab, o, v, n2;
    a = new WeakMap();
    n = 10;
    tab = [];
    for(i = 0; i < n; i++) {
        v = { };
        o = { id: i };
        tab[i] = [o, v];
        a.set(o, v);
    }
    o = null;

    n2 = n >> 1;
    for(i = 0; i < n2; i++) {
        a.delete(tab[i][0]);
    }
    for(i = n2; i < n; i++) {
        tab[i][0] = null; /* should remove the object from the WeakMap too */
    }
    /* the WeakMap should be empty here */
}

function test_generator()
{
    function *f() {
        var ret;
        yield 1;
        ret = yield 2;
        assert(ret, "next_arg");
        return 3;
    }
    function *f2() {
        yield 1;
        yield 2;
        return "ret_val";
    }
    function *f1() {
        var ret = yield *f2();
        assert(ret, "ret_val");
        return 3;
    }
    function *f3() {
        var ret;
        /* test stack consistency with nip_n to handle yield return +
         * finally clause */
        try {
            ret = 2 + (yield 1);
        } catch(e) {
        } finally {
            ret++;
        }
        return ret;
    }
    var g, v;
    g = f();
    v = g.next();
    assert(v.value === 1 && v.done === false);
    v = g.next();
    assert(v.value === 2 && v.done === false);
    v = g.next("next_arg");
    assert(v.value === 3 && v.done === true);
    v = g.next();
    assert(v.value === undefined && v.done === true);

    g = f1();
    v = g.next();
    assert(v.value === 1 && v.done === false);
    v = g.next();
    assert(v.value === 2 && v.done === false);
    v = g.next();
    assert(v.value === 3 && v.done === true);
    v = g.next();
    assert(v.value === undefined && v.done === true);

    g = f3();
    v = g.next();
    assert(v.value === 1 && v.done === false);
    v = g.next(3);
    assert(v.value === 6 && v.done === true);
}

test();
test_function();
test_enum();
test_array();
test_string();
test_math();
test_number();
test_eval();
test_typed_array();
test_json();
test_date();
test_regexp();
test_symbol();
test_map();
test_weak_map();
test_generator();
>>>>>>> 3b45d155
<|MERGE_RESOLUTION|>--- conflicted
+++ resolved
@@ -1,763 +1,7 @@
-<<<<<<< HEAD
-"use strict";
-
-function assert(actual, expected, message) {
-    if (arguments.length == 1)
-        expected = true;
-
-    if (actual === expected)
-        return;
-
-    if (actual !== null && expected !== null
-    &&  typeof actual == 'object' && typeof expected == 'object'
-    &&  actual.toString() === expected.toString())
-        return;
-
-    throw Error("assertion failed: got |" + actual + "|" +
-                ", expected |" + expected + "|" +
-                (message ? " (" + message + ")" : ""));
-}
-
-function assert_throws(expected_error, func)
-{
-    var err = false;
-    try {
-        func();
-    } catch(e) {
-        err = true;
-        if (!(e instanceof expected_error)) {
-            throw Error("unexpected exception type");
-        }
-    }
-    if (!err) {
-        throw Error("expected exception");
-    }
-}
-
-// load more elaborate version of assert if available
-try { __loadScript("test_assert.js"); } catch(e) {}
-
-/*----------------*/
-
-function my_func(a, b)
-{
-    return a + b;
-}
-
-function test_function()
-{
-    function f(a, b) {
-        var i, tab = [];
-        tab.push(this);
-        for(i = 0; i < arguments.length; i++)
-            tab.push(arguments[i]);
-        return tab;
-    }
-    function constructor1(a) {
-        this.x = a;
-    }
-
-    var r, g;
-    
-    r = my_func.call(null, 1, 2);
-    assert(r, 3, "call");
-
-    r = my_func.apply(null, [1, 2]);
-    assert(r, 3, "apply");
-
-    r = (function () { return 1; }).apply(null, undefined);
-    assert(r, 1);
-
-    assert_throws(TypeError, (function() {
-        Reflect.apply((function () { return 1; }), null, undefined);
-    }));
-    
-    r = new Function("a", "b", "return a + b;");
-    assert(r(2,3), 5, "function");
-    
-    g = f.bind(1, 2);
-    assert(g.length, 1);
-    assert(g.name, "bound f");
-    assert(g(3), [1,2,3]);
-
-    g = constructor1.bind(null, 1);
-    r = new g();
-    assert(r.x, 1);
-}
-
-function test()
-{
-    var r, a, b, c, err;
-
-    r = Error("hello");
-    assert(r.message, "hello", "Error");
-
-    a = new Object();
-    a.x = 1;
-    assert(a.x, 1, "Object");
-
-    assert(Object.getPrototypeOf(a), Object.prototype, "getPrototypeOf");
-    Object.defineProperty(a, "y", { value: 3, writable: true, configurable: true, enumerable: true });
-    assert(a.y, 3, "defineProperty");
-
-    Object.defineProperty(a, "z", { get: function () { return 4; }, set: function(val) { this.z_val = val; }, configurable: true, enumerable: true });
-    assert(a.z, 4, "get");
-    a.z = 5;
-    assert(a.z_val, 5, "set");
-    
-    a = { get z() { return 4; }, set z(val) { this.z_val = val; } };
-    assert(a.z, 4, "get");
-    a.z = 5;
-    assert(a.z_val, 5, "set");
-
-    b = Object.create(a);
-    assert(Object.getPrototypeOf(b), a, "create");
-    c = {u:2};
-    /* XXX: refcount bug in 'b' instead of 'a' */
-    Object.setPrototypeOf(a, c);
-    assert(Object.getPrototypeOf(a), c, "setPrototypeOf");
-
-    a = {};
-    assert(a.toString(), "[object Object]", "toString");
-
-    a = {x:1};
-    assert(Object.isExtensible(a), true, "extensible");
-    Object.preventExtensions(a);
-
-    err = false;
-    try {
-        a.y = 2;
-    } catch(e) {
-        err = true;
-    }
-    assert(Object.isExtensible(a), false, "extensible");
-    assert(typeof a.y, "undefined", "extensible");
-    assert(err, true, "extensible");
-}
-
-function test_enum()
-{
-    var a, tab;
-    a = {x:1,
-         "18014398509481984": 1,
-         "9007199254740992": 1,
-         "9007199254740991": 1,
-         "4294967296": 1,
-         "4294967295": 1,
-         y:1,
-         "4294967294": 1,
-         "1": 2};
-    tab = Object.keys(a);
-//    console.log("tab=" + tab.toString());
-    assert(tab, ["1","4294967294","x","18014398509481984","9007199254740992","9007199254740991","4294967296","4294967295","y"], "keys");
-}
-
-function test_array()
-{
-    var a, err;
-
-    a = [1, 2, 3];
-    assert(a.length, 3, "array");
-    assert(a[2], 3, "array1");
-
-    a = new Array(10);
-    assert(a.length, 10, "array2");
-
-    a = new Array(1, 2);
-    assert(a.length === 2 && a[0] === 1 && a[1] === 2, true, "array3");
-
-    a = [1, 2, 3];
-    a.length = 2;
-    assert(a.length === 2 && a[0] === 1 && a[1] === 2, true, "array4");
-
-    a = [];
-    a[1] = 10;
-    a[4] = 3;
-    assert(a.length, 5);
-
-    a = [1,2];
-    a.length = 5;
-    a[4] = 1;
-    a.length = 4;
-    assert(a[4] !== 1, true, "array5");
-
-    a = [1,2];
-    a.push(3,4);
-    assert(a.join(), "1,2,3,4", "join");
-
-    a = [1,2,3,4,5];
-    Object.defineProperty(a, "3", { configurable: false });
-    err = false;
-    try {
-        a.length = 2;
-    } catch(e) {
-        err = true;
-    }
-    assert(err && a.toString() === "1,2,3,4");
-
-    // array len is 2^32 - 2
-    a = [];
-    var index = Math.pow(2, 32) - 2;
-    a[index] = 5;
-    assert(a.indexOf(5), index);
-    assert(a.lastIndexOf(5), index);
-    assert(a.includes(5));
-    
-    assert(a.indexOf(6), -1);
-    assert(a.lastIndexOf(6), -1);
-    assert(a.includes(6), false);
-}
-
-function test_string()
-{
-    var a;
-    a = String("abc");
-    assert(a.length, 3, "string");
-    assert(a[1], "b", "string");
-    assert(a.charCodeAt(1), 0x62, "string");
-    assert(String.fromCharCode(65), "A", "string");
-    assert(String.fromCharCode.apply(null, [65, 66, 67]), "ABC", "string");
-    assert(a.charAt(1), "b");
-    assert(a.charAt(-1), "");
-    assert(a.charAt(3), "");
-    
-    a = "abcd";
-    assert(a.substring(1, 3), "bc", "substring");
-    a = String.fromCharCode(0x20ac);
-    assert(a.charCodeAt(0), 0x20ac, "unicode");
-    assert(a, "€", "unicode");
-    assert(a, "\u20ac", "unicode");
-    assert(a, "\u{20ac}", "unicode");
-    assert("a", "\x61", "unicode");
-        
-    a = "\u{10ffff}";
-    assert(a.length, 2, "unicode");
-    assert(a, "\u{dbff}\u{dfff}", "unicode");
-    assert(a.codePointAt(0), 0x10ffff);
-    assert(String.fromCodePoint(0x10ffff), a);
-
-    assert("a".concat("b", "c"), "abc");
-
-    assert("abcabc".indexOf("cab"), 2);
-    assert("abcabc".indexOf("cab2"), -1);
-    assert("abc".indexOf("c"), 2);
-
-    assert("aaa".indexOf("a"), 0);
-    assert("aaa".indexOf("a", NaN), 0);
-    assert("aaa".indexOf("a", -Infinity), 0);
-    assert("aaa".indexOf("a", -1), 0);
-    assert("aaa".indexOf("a", -0), 0);
-    assert("aaa".indexOf("a", 0), 0);
-    assert("aaa".indexOf("a", 1), 1);
-    assert("aaa".indexOf("a", 2), 2);
-    assert("aaa".indexOf("a", 3), -1);
-    assert("aaa".indexOf("a", 4), -1);
-    assert("aaa".indexOf("a", Infinity), -1);
-
-    assert("aaa".indexOf(""), 0);
-    assert("aaa".indexOf("", NaN), 0);
-    assert("aaa".indexOf("", -Infinity), 0);
-    assert("aaa".indexOf("", -1), 0);
-    assert("aaa".indexOf("", -0), 0);
-    assert("aaa".indexOf("", 0), 0);
-    assert("aaa".indexOf("", 1), 1);
-    assert("aaa".indexOf("", 2), 2);
-    assert("aaa".indexOf("", 3), 3);
-    assert("aaa".indexOf("", 4), 3);
-    assert("aaa".indexOf("", Infinity), 3);
-
-    assert("aaa".lastIndexOf("a"), 2);
-    assert("aaa".lastIndexOf("a", NaN), 2);
-    assert("aaa".lastIndexOf("a", -Infinity), 0);
-    assert("aaa".lastIndexOf("a", -1), 0);
-    assert("aaa".lastIndexOf("a", -0), 0);
-    assert("aaa".lastIndexOf("a", 0), 0);
-    assert("aaa".lastIndexOf("a", 1), 1);
-    assert("aaa".lastIndexOf("a", 2), 2);
-    assert("aaa".lastIndexOf("a", 3), 2);
-    assert("aaa".lastIndexOf("a", 4), 2);
-    assert("aaa".lastIndexOf("a", Infinity), 2);
-
-    assert("aaa".lastIndexOf(""), 3);
-    assert("aaa".lastIndexOf("", NaN), 3);
-    assert("aaa".lastIndexOf("", -Infinity), 0);
-    assert("aaa".lastIndexOf("", -1), 0);
-    assert("aaa".lastIndexOf("", -0), 0);
-    assert("aaa".lastIndexOf("", 0), 0);
-    assert("aaa".lastIndexOf("", 1), 1);
-    assert("aaa".lastIndexOf("", 2), 2);
-    assert("aaa".lastIndexOf("", 3), 3);
-    assert("aaa".lastIndexOf("", 4), 3);
-    assert("aaa".lastIndexOf("", Infinity), 3);
-
-    assert("a,b,c".split(","), ["a","b","c"]);
-    assert(",b,c".split(","), ["","b","c"]);
-    assert("a,b,".split(","), ["a","b",""]);
-
-    assert("aaaa".split(), [ "aaaa" ]);
-    assert("aaaa".split(undefined, 0), [ ]);
-    assert("aaaa".split(""), [ "a", "a", "a", "a" ]);
-    assert("aaaa".split("", 0), [ ]);
-    assert("aaaa".split("", 1), [ "a" ]);
-    assert("aaaa".split("", 2), [ "a", "a" ]);
-    assert("aaaa".split("a"), [ "", "", "", "", "" ]);
-    assert("aaaa".split("a", 2), [ "", "" ]);
-    assert("aaaa".split("aa"), [ "", "", "" ]);
-    assert("aaaa".split("aa", 0), [ ]);
-    assert("aaaa".split("aa", 1), [ "" ]);
-    assert("aaaa".split("aa", 2), [ "", "" ]);
-    assert("aaaa".split("aaa"), [ "", "a" ]);
-    assert("aaaa".split("aaaa"), [ "", "" ]);
-    assert("aaaa".split("aaaaa"), [ "aaaa" ]);
-    assert("aaaa".split("aaaaa", 0), [  ]);
-    assert("aaaa".split("aaaaa", 1), [ "aaaa" ]);
-
-    assert(eval('"\0"'), "\0");
-
-    assert("abc".padStart(Infinity, ""), "abc");
-}
-
-function test_math()
-{
-    var a;
-    a = 1.4;
-    assert(Math.floor(a), 1);
-    assert(Math.ceil(a), 2);
-    assert(Math.imul(0x12345678, 123), -1088058456);
-    assert(Math.fround(0.1), 0.10000000149011612);
-    assert(Math.hypot() == 0);
-    assert(Math.hypot(-2) == 2);
-    assert(Math.hypot(3, 4) == 5);
-    assert(Math.abs(Math.hypot(3, 4, 5) - 7.0710678118654755) <= 1e-15);
-}
-
-function test_number()
-{
-    assert(parseInt("123"), 123);
-    assert(parseInt("  123r"), 123);
-    assert(parseInt("0x123"), 0x123);
-    assert(parseInt("0o123"), 0);
-    assert(+"  123   ", 123);
-    assert(+"0b111", 7);
-    assert(+"0o123", 83);
-    assert(parseFloat("0x1234"), 0);
-    assert(parseFloat("Infinity"), Infinity);
-    assert(parseFloat("-Infinity"), -Infinity);
-    assert(parseFloat("123.2"), 123.2);
-    assert(parseFloat("123.2e3"), 123200);
-    assert(Number.isNaN(Number("+")));
-    assert(Number.isNaN(Number("-")));
-    assert(Number.isNaN(Number("\x00a")));
-
-    assert((26).toExponential(0), "3e+1");
-    assert((-26).toExponential(0), "-3e+1");
-    assert((25).toExponential(0), "3e+1");
-    assert((-25).toExponential(0), "-3e+1");
-    assert((24).toExponential(0), "2e+1");
-    assert((-24).toExponential(0), "-2e+1");
-
-    assert((2.6).toPrecision(1), "3");
-    assert((-2.6).toPrecision(1), "-3");
-    assert((2.5).toPrecision(1), "3");
-    assert((-2.5).toPrecision(1), "-3");
-    assert((2.4).toPrecision(1), "2");
-    assert((-2.4).toPrecision(1), "-2");
-
-    assert((1.15).toPrecision(2), "1.1");
-    assert((-1.15).toPrecision(2), "-1.1");
-    assert((11.15).toPrecision(3), "11.2");
-    assert((-11.15).toPrecision(3), "-11.2");
-
-    assert((1.15).toFixed(1), "1.1");
-    assert((-1.15).toFixed(1), "-1.1");
-    assert((11.15).toFixed(1), "11.2");
-    assert((-11.15).toFixed(1), "-11.2");
-
-    assert((1.126).toFixed(2), "1.13");
-    assert((-1.126).toFixed(2), "-1.13");
-    assert((1.125).toFixed(2), "1.13");
-    assert((-1.125).toFixed(2), "-1.13");
-    assert((1.124).toFixed(2), "1.12");
-    assert((-1.124).toFixed(2), "-1.12");
-
-    
-    assert((1000000006).toExponential(8), "1.00000001e+9");
-    assert((-1000000006).toExponential(8), "-1.00000001e+9");
-    assert((1000000005).toExponential(8), "1.00000001e+9");
-    assert((-1000000005).toExponential(8), "-1.00000001e+9");
-    assert((1000000004).toExponential(8), "1.00000000e+9");
-    assert((-1000000004).toExponential(8), "-1.00000000e+9");
-
-    assert((0.000001000000064).toExponential(7), "1.0000001e-6");
-    assert((-0.000001000000064).toExponential(7), "-1.0000001e-6");
-    assert((0.000001000000054).toExponential(7), "1.0000001e-6");
-    assert((-0.000001000000054).toExponential(7), "-1.0000001e-6");
-    assert((0.000001000000044).toExponential(7), "1.0000000e-6");
-    assert((-0.000001000000044).toExponential(7), "-1.0000000e-6");
-
-    assert((1.00000006).toFixed(7), "1.0000001");
-    assert((-1.00000006).toFixed(7), "-1.0000001");
-    assert((1.00000005).toFixed(7), "1.0000000");
-    assert((-1.00000005).toFixed(7), "-1.0000000");
-    assert((1.00000004).toFixed(7), "1.0000000");
-    assert((-1.00000004).toFixed(7), "-1.0000000");
-
-    assert((1.0000006).toFixed(6), "1.000001");
-    assert((-1.0000006).toFixed(6), "-1.000001");
-    assert((1.0000005).toFixed(6), "1.000001");
-    assert((-1.0000005).toFixed(6), "-1.000001");
-    assert((1.0000004).toFixed(6), "1.000000");
-    assert((-1.0000004).toFixed(6), "-1.000000");
-
-    // assert((234.2045).toFixed(3), "234.204");
-    // assert((234.20405).toFixed(4), "234.2040");
-}
-
-function test_eval2()
-{
-    var g_call_count = 0;
-    /* force non strict mode for f1 and f2 */
-    var f1 = new Function("eval", "eval(1, 2)");
-    var f2 = new Function("eval", "eval(...[1, 2])");
-    function g(a, b) {
-        assert(a, 1);
-        assert(b, 2);
-        g_call_count++;
-    }
-    f1(g);
-    f2(g);
-    assert(g_call_count, 2);
-}
-
-function test_eval()
-{
-    function f(b) {
-        var x = 1;
-        return eval(b);
-    }
-    var r, a;
-
-    r = eval("1+1;");
-    assert(r, 2, "eval");
-
-    r = eval("var my_var=2; my_var;");
-    assert(r, 2, "eval");
-    assert(typeof my_var, "undefined");
-
-    assert(eval("if (1) 2; else 3;"), 2);
-    assert(eval("if (0) 2; else 3;"), 3);
-
-    assert(f.call(1, "this"), 1);
-    
-    a = 2;
-    assert(eval("a"), 2);
-
-    eval("a = 3");
-    assert(a, 3);
-
-    assert(f("arguments.length", 1), 2);
-    assert(f("arguments[1]", 1), 1);
-
-    a = 4;
-    assert(f("a"), 4);
-    f("a=3");
-    assert(a, 3);
-
-    test_eval2();
-}
-
-function test_typed_array()
-{
-    var buffer, a, i, str;
-
-    a = new Uint8Array(4);
-    assert(a.length, 4);
-    for(i = 0; i < a.length; i++)
-        a[i] = i;
-    assert(a.join(","), "0,1,2,3");
-    a[0] = -1;
-    assert(a[0], 255);
-
-    a = new Int8Array(3);
-    a[0] = 255;
-    assert(a[0], -1);
-
-    a = new Int32Array(3);
-    a[0] = Math.pow(2, 32) - 1;
-    assert(a[0], -1);
-    assert(a.BYTES_PER_ELEMENT, 4);
-
-    a = new Uint8ClampedArray(4);
-    a[0] = -100;
-    a[1] = 1.5;
-    a[2] = 0.5;
-    a[3] = 1233.5;
-    assert(a.toString(), "0,2,0,255");
-    
-    buffer = new ArrayBuffer(16);
-    assert(buffer.byteLength, 16);
-    a = new Uint32Array(buffer, 12, 1);
-    assert(a.length, 1);
-    a[0] = -1;
-
-    a = new Uint16Array(buffer, 2);
-    a[0] = -1;
-
-    a = new Float32Array(buffer, 8, 1);
-    a[0] = 1;
-    
-    a = new Uint8Array(buffer);
-
-    str = a.toString();
-    /* test little and big endian cases */
-    if (str !== "0,0,255,255,0,0,0,0,0,0,128,63,255,255,255,255" &&
-        str !== "0,0,255,255,0,0,0,0,63,128,0,0,255,255,255,255") {
-        assert(false);
-    }
-
-    assert(a.buffer, buffer);
-
-    a = new Uint8Array([1, 2, 3, 4]);
-    assert(a.toString(), "1,2,3,4");
-    a.set([10, 11], 2);
-    assert(a.toString(), "1,2,10,11");
-}
-
-function test_json()
-{
-    var a, s;
-    s = '{"x":1,"y":true,"z":null,"a":[1,2,3],"s":"str"}';
-    a = JSON.parse(s);
-    assert(a.x, 1);
-    assert(a.y, true);
-    assert(a.z, null);
-    assert(JSON.stringify(a), s);
-
-    /* indentation test */
-    assert(JSON.stringify([[{x:1,y:{},z:[]},2,3]],undefined,1),
-`[
- [
-  {
-   "x": 1,
-   "y": {},
-   "z": []
-  },
-  2,
-  3
- ]
-]`);
-}
-
-function test_date()
-{
-    var d = new Date(1506098258091), a, s;
-    assert(d.toISOString(), "2017-09-22T16:37:38.091Z");
-    d.setUTCHours(18, 10, 11);
-    assert(d.toISOString(), "2017-09-22T18:10:11.091Z");
-    a = Date.parse(d.toISOString());
-    assert((new Date(a)).toISOString(), d.toISOString());
-    s = new Date("2020-01-01T01:01:01.1Z").toISOString();
-    assert(s ==  "2020-01-01T01:01:01.100Z");
-    s = new Date("2020-01-01T01:01:01.12Z").toISOString();
-    assert(s ==  "2020-01-01T01:01:01.120Z");
-    s = new Date("2020-01-01T01:01:01.123Z").toISOString();
-    assert(s ==  "2020-01-01T01:01:01.123Z");
-    s = new Date("2020-01-01T01:01:01.1234Z").toISOString();
-    assert(s ==  "2020-01-01T01:01:01.123Z");
-    s = new Date("2020-01-01T01:01:01.12345Z").toISOString();
-    assert(s ==  "2020-01-01T01:01:01.123Z");
-    s = new Date("2020-01-01T01:01:01.1235Z").toISOString();
-    assert(s ==  "2020-01-01T01:01:01.124Z");
-    s = new Date("2020-01-01T01:01:01.9999Z").toISOString();
-    assert(s ==  "2020-01-01T01:01:02.000Z");
-}
-
-function test_regexp()
-{
-    var a, str;
-    str = "abbbbbc";
-    a = /(b+)c/.exec(str);
-    assert(a[0], "bbbbbc");
-    assert(a[1], "bbbbb");
-    assert(a.index, 1);
-    assert(a.input, str);
-    a = /(b+)c/.test(str);
-    assert(a, true);
-    assert(/\x61/.exec("a")[0], "a");
-    assert(/\u0061/.exec("a")[0], "a");
-    assert(/\ca/.exec("\x01")[0], "\x01");
-    assert(/\\a/.exec("\\a")[0], "\\a");
-    assert(/\c0/.exec("\\c0")[0], "\\c0");
-
-    a = /(\.(?=com|org)|\/)/.exec("ah.com");
-    assert(a.index === 2 && a[0] === ".");
-
-    a = /(\.(?!com|org)|\/)/.exec("ah.com");
-    assert(a, null);
-    
-    a = /(?=(a+))/.exec("baaabac");
-    assert(a.index === 1 && a[0] === "" && a[1] === "aaa");
-
-    a = /(z)((a+)?(b+)?(c))*/.exec("zaacbbbcac");
-    assert(a, ["zaacbbbcac","z","ac","a",,"c"]);
-
-    a = eval("/\0a/");
-    assert(a.toString(), "/\0a/");
-    assert(a.exec("\0a")[0], "\0a");
-
-    assert(/{1a}/.toString(), "/{1a}/");
-    a = /a{1+/.exec("a{11");
-    assert(a, ["a{11"] );
-}
-
-function test_symbol()
-{
-    var a, b, obj, c;
-    a = Symbol("abc");
-    obj = {};
-    obj[a] = 2;
-    assert(obj[a], 2);
-    assert(typeof obj["abc"], "undefined");
-    assert(String(a), "Symbol(abc)");
-    b = Symbol("abc");
-    assert(a == a);
-    assert(a === a);
-    assert(a != b);
-    assert(a !== b);
-
-    b = Symbol.for("abc");
-    c = Symbol.for("abc");
-    assert(b === c);
-    assert(b !== a);
-
-    assert(Symbol.keyFor(b), "abc");
-    assert(Symbol.keyFor(a), undefined);
-
-    a = Symbol("aaa");
-    assert(a.valueOf(), a);
-    assert(a.toString(), "Symbol(aaa)");
-
-    b = Object(a);
-    assert(b.valueOf(), a);
-    assert(b.toString(), "Symbol(aaa)");
-}
-
-function test_map()
-{
-    var a, i, n, tab, o, v;
-    n = 1000;
-    a = new Map();
-    tab = [];
-    for(i = 0; i < n; i++) {
-        v = { };
-        o = { id: i };
-        tab[i] = [o, v];
-        a.set(o, v);
-    }
-
-    assert(a.size, n);
-    for(i = 0; i < n; i++) {
-        assert(a.get(tab[i][0]), tab[i][1]);
-    }
-
-    i = 0;
-    a.forEach(function (v, o) { 
-        assert(o, tab[i++][0]);
-        assert(a.has(o));
-        assert(a.delete(o));
-        assert(!a.has(o));
-    });
-
-    assert(a.size, 0);
-}
-
-function test_weak_map()
-{
-    var a, i, n, tab, o, v, n2;
-    a = new WeakMap();
-    n = 10;
-    tab = [];
-    for(i = 0; i < n; i++) {
-        v = { };
-        o = { id: i };
-        tab[i] = [o, v];
-        a.set(o, v);
-    }
-    o = null;
-    
-    n2 = n >> 1;
-    for(i = 0; i < n2; i++) {
-        a.delete(tab[i][0]);
-    }
-    for(i = n2; i < n; i++) {
-        tab[i][0] = null; /* should remove the object from the WeakMap too */
-    }
-    /* the WeakMap should be empty here */
-}
-
-function test_generator()
-{
-    function *f() {
-        var ret;
-        yield 1;
-        ret = yield 2;
-        assert(ret, "next_arg");
-        return 3;
-    }
-    function *f2() {
-        yield 1;
-        yield 2;
-        return "ret_val";
-    }
-    function *f1() {
-        var ret = yield *f2();
-        assert(ret, "ret_val");
-        return 3;
-    }
-    var g, v;
-    g = f();
-    v = g.next();
-    assert(v.value === 1 && v.done === false);
-    v = g.next();
-    assert(v.value === 2 && v.done === false);
-    v = g.next("next_arg");
-    assert(v.value === 3 && v.done === true);
-    v = g.next();
-    assert(v.value === undefined && v.done === true);
-
-    g = f1();
-    v = g.next();
-    assert(v.value === 1 && v.done === false);
-    v = g.next();
-    assert(v.value === 2 && v.done === false);
-    v = g.next();
-    assert(v.value === 3 && v.done === true);
-    v = g.next();
-    assert(v.value === undefined && v.done === true);
-}
-
-test();
-test_function();
-test_enum();
-test_array();
-test_string();
-test_math();
-test_number();
-test_eval();
-test_typed_array();
-test_json();
-test_date();
-test_regexp();
-test_symbol();
-test_map();
-test_weak_map();
-test_generator();
-=======
-"use strict";
+import * as os from 'os';
 
 var status = 0;
 var throw_errors = true;
-
 function throw_error(msg) {
     if (throw_errors)
         throw Error(msg);
@@ -1608,5 +852,4 @@
 test_symbol();
 test_map();
 test_weak_map();
-test_generator();
->>>>>>> 3b45d155
+test_generator();