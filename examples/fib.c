--- conflicted
+++ resolved
@@ -1,72 +1,3 @@
-<<<<<<< HEAD
-/*
- * QuickJS: Example of C module
- * 
- * Copyright (c) 2017-2018 Fabrice Bellard
- *
- * Permission is hereby granted, free of charge, to any person obtaining a copy
- * of this software and associated documentation files (the "Software"), to deal
- * in the Software without restriction, including without limitation the rights
- * to use, copy, modify, merge, publish, distribute, sublicense, and/or sell
- * copies of the Software, and to permit persons to whom the Software is
- * furnished to do so, subject to the following conditions:
- *
- * The above copyright notice and this permission notice shall be included in
- * all copies or substantial portions of the Software.
- *
- * THE SOFTWARE IS PROVIDED "AS IS", WITHOUT WARRANTY OF ANY KIND, EXPRESS OR
- * IMPLIED, INCLUDING BUT NOT LIMITED TO THE WARRANTIES OF MERCHANTABILITY,
- * FITNESS FOR A PARTICULAR PURPOSE AND NONINFRINGEMENT. IN NO EVENT SHALL
- * THE AUTHORS OR COPYRIGHT HOLDERS BE LIABLE FOR ANY CLAIM, DAMAGES OR OTHER
- * LIABILITY, WHETHER IN AN ACTION OF CONTRACT, TORT OR OTHERWISE, ARISING FROM,
- * OUT OF OR IN CONNECTION WITH THE SOFTWARE OR THE USE OR OTHER DEALINGS IN
- * THE SOFTWARE.
- */
-#include "quickjs.h"
-
-#define countof(x) (sizeof(x) / sizeof((x)[0]))
-
-static int fib(int n)
-{
-    return (n <= 1) ? n : fib(n - 1) + fib(n - 2);
-}
-
-static JSValue js_fib(JSContext *ctx, JSValueConst this_val,
-                      int argc, JSValueConst *argv)
-{
-    int n, res;
-    if (JS_ToInt32(ctx, &n, argv[0]))
-        return JS_EXCEPTION;
-    res = fib(n);
-    return JS_NewInt32(ctx, res);
-}
-
-static const JSCFunctionListEntry js_fib_funcs[] = {
-    JS_CFUNC_DEF("fib", 1, js_fib ),
-};
-
-static int js_fib_init(JSContext *ctx, JSModuleDef *m)
-{
-    return JS_SetModuleExportList(ctx, m, js_fib_funcs,
-                                  countof(js_fib_funcs));
-}
-
-#ifdef JS_SHARED_LIBRARY
-#define JS_INIT_MODULE js_init_module
-#else
-#define JS_INIT_MODULE js_init_module_fib
-#endif
-
-JSModuleDef *JS_INIT_MODULE(JSContext *ctx, const char *module_name)
-{
-    JSModuleDef *m;
-    m = JS_NewCModule(ctx, module_name, js_fib_init);
-    if (!m)
-        return NULL;
-    JS_AddModuleExportList(ctx, m, js_fib_funcs, countof(js_fib_funcs));
-    return m;
-}
-=======
 /*
  * QuickJS: Example of C module
  *
@@ -138,5 +69,4 @@
         return NULL;
     JS_AddModuleExportList(ctx, m, js_fib_funcs, countof(js_fib_funcs));
     return m;
-}
->>>>>>> 3b45d155
+}