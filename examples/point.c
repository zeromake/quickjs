<<<<<<< HEAD
/*
 * QuickJS: Example of C module with a class
 * 
 * Copyright (c) 2019 Fabrice Bellard
 *
 * Permission is hereby granted, free of charge, to any person obtaining a copy
 * of this software and associated documentation files (the "Software"), to deal
 * in the Software without restriction, including without limitation the rights
 * to use, copy, modify, merge, publish, distribute, sublicense, and/or sell
 * copies of the Software, and to permit persons to whom the Software is
 * furnished to do so, subject to the following conditions:
 *
 * The above copyright notice and this permission notice shall be included in
 * all copies or substantial portions of the Software.
 *
 * THE SOFTWARE IS PROVIDED "AS IS", WITHOUT WARRANTY OF ANY KIND, EXPRESS OR
 * IMPLIED, INCLUDING BUT NOT LIMITED TO THE WARRANTIES OF MERCHANTABILITY,
 * FITNESS FOR A PARTICULAR PURPOSE AND NONINFRINGEMENT. IN NO EVENT SHALL
 * THE AUTHORS OR COPYRIGHT HOLDERS BE LIABLE FOR ANY CLAIM, DAMAGES OR OTHER
 * LIABILITY, WHETHER IN AN ACTION OF CONTRACT, TORT OR OTHERWISE, ARISING FROM,
 * OUT OF OR IN CONNECTION WITH THE SOFTWARE OR THE USE OR OTHER DEALINGS IN
 * THE SOFTWARE.
 */
#include "quickjs.h"
#include <math.h>

#define countof(x) (sizeof(x) / sizeof((x)[0]))

/* Point Class */

typedef struct {
    int x;
    int y;
} JSPointData;

static JSClassID js_point_class_id;

static void js_point_finalizer(JSRuntime *rt, JSValue val)
{
    JSPointData *s = JS_GetOpaque(val, js_point_class_id);
    /* Note: 's' can be NULL in case JS_SetOpaque() was not called */
    js_free_rt(rt, s);
}

static JSValue js_point_ctor(JSContext *ctx,
                             JSValueConst new_target,
                             int argc, JSValueConst *argv)
{
    JSPointData *s;
    JSValue obj = JS_UNDEFINED;
    JSValue proto;
    
    s = js_mallocz(ctx, sizeof(*s));
    if (!s)
        return JS_EXCEPTION;
    if (JS_ToInt32(ctx, &s->x, argv[0]))
        goto fail;
    if (JS_ToInt32(ctx, &s->y, argv[1]))
        goto fail;
    /* using new_target to get the prototype is necessary when the
       class is extended. */
    proto = JS_GetPropertyStr(ctx, new_target, "prototype");
    if (JS_IsException(proto))
        goto fail;
    obj = JS_NewObjectProtoClass(ctx, proto, js_point_class_id);
    JS_FreeValue(ctx, proto);
    if (JS_IsException(obj))
        goto fail;
    JS_SetOpaque(obj, s);
    return obj;
 fail:
    js_free(ctx, s);
    JS_FreeValue(ctx, obj);
    return JS_EXCEPTION;
}

static JSValue js_point_get_xy(JSContext *ctx, JSValueConst this_val, int magic)
{
    JSPointData *s = JS_GetOpaque2(ctx, this_val, js_point_class_id);
    if (!s)
        return JS_EXCEPTION;
    if (magic == 0)
        return JS_NewInt32(ctx, s->x);
    else
        return JS_NewInt32(ctx, s->y);
}

static JSValue js_point_set_xy(JSContext *ctx, JSValueConst this_val, JSValue val, int magic)
{
    JSPointData *s = JS_GetOpaque2(ctx, this_val, js_point_class_id);
    int v;
    if (!s)
        return JS_EXCEPTION;
    if (JS_ToInt32(ctx, &v, val))
        return JS_EXCEPTION;
    if (magic == 0)
        s->x = v;
    else
        s->y = v;
    return JS_UNDEFINED;
}

static JSValue js_point_norm(JSContext *ctx, JSValueConst this_val,
                             int argc, JSValueConst *argv)
{
    JSPointData *s = JS_GetOpaque2(ctx, this_val, js_point_class_id);
    if (!s)
        return JS_EXCEPTION;
    return JS_NewFloat64(ctx, sqrt((double)s->x * s->x + (double)s->y * s->y));
}

static JSClassDef js_point_class = {
    "Point",
    .finalizer = js_point_finalizer,
}; 

static const JSCFunctionListEntry js_point_proto_funcs[] = {
    JS_CGETSET_MAGIC_DEF("x", js_point_get_xy, js_point_set_xy, 0),
    JS_CGETSET_MAGIC_DEF("y", js_point_get_xy, js_point_set_xy, 1),
    JS_CFUNC_DEF("norm", 0, js_point_norm),
};

static int js_point_init(JSContext *ctx, JSModuleDef *m)
{
    JSValue point_proto, point_class;
    
    /* create the Point class */
    JS_NewClassID(&js_point_class_id);
    JS_NewClass(JS_GetRuntime(ctx), js_point_class_id, &js_point_class);

    point_proto = JS_NewObject(ctx);
    JS_SetPropertyFunctionList(ctx, point_proto, js_point_proto_funcs, countof(js_point_proto_funcs));
    
    point_class = JS_NewCFunction2(ctx, js_point_ctor, "Point", 2, JS_CFUNC_constructor, 0);
    /* set proto.constructor and ctor.prototype */
    JS_SetConstructor(ctx, point_class, point_proto);
    JS_SetClassProto(ctx, js_point_class_id, point_proto);
                      
    JS_SetModuleExport(ctx, m, "Point", point_class);
    return 0;
}

JSModuleDef *js_init_module(JSContext *ctx, const char *module_name)
{
    JSModuleDef *m;
    m = JS_NewCModule(ctx, module_name, js_point_init);
    if (!m)
        return NULL;
    JS_AddModuleExport(ctx, m, "Point");
    return m;
}
=======
/*
 * QuickJS: Example of C module with a class
 *
 * Copyright (c) 2019 Fabrice Bellard
 *
 * Permission is hereby granted, free of charge, to any person obtaining a copy
 * of this software and associated documentation files (the "Software"), to deal
 * in the Software without restriction, including without limitation the rights
 * to use, copy, modify, merge, publish, distribute, sublicense, and/or sell
 * copies of the Software, and to permit persons to whom the Software is
 * furnished to do so, subject to the following conditions:
 *
 * The above copyright notice and this permission notice shall be included in
 * all copies or substantial portions of the Software.
 *
 * THE SOFTWARE IS PROVIDED "AS IS", WITHOUT WARRANTY OF ANY KIND, EXPRESS OR
 * IMPLIED, INCLUDING BUT NOT LIMITED TO THE WARRANTIES OF MERCHANTABILITY,
 * FITNESS FOR A PARTICULAR PURPOSE AND NONINFRINGEMENT. IN NO EVENT SHALL
 * THE AUTHORS OR COPYRIGHT HOLDERS BE LIABLE FOR ANY CLAIM, DAMAGES OR OTHER
 * LIABILITY, WHETHER IN AN ACTION OF CONTRACT, TORT OR OTHERWISE, ARISING FROM,
 * OUT OF OR IN CONNECTION WITH THE SOFTWARE OR THE USE OR OTHER DEALINGS IN
 * THE SOFTWARE.
 */
#include "../quickjs.h"
#include <math.h>

#define countof(x) (sizeof(x) / sizeof((x)[0]))

/* Point Class */

typedef struct {
    int x;
    int y;
} JSPointData;

static JSClassID js_point_class_id;

static void js_point_finalizer(JSRuntime *rt, JSValue val)
{
    JSPointData *s = JS_GetOpaque(val, js_point_class_id);
    /* Note: 's' can be NULL in case JS_SetOpaque() was not called */
    js_free_rt(rt, s);
}

static JSValue js_point_ctor(JSContext *ctx,
                             JSValueConst new_target,
                             int argc, JSValueConst *argv)
{
    JSPointData *s;
    JSValue obj = JS_UNDEFINED;
    JSValue proto;

    s = js_mallocz(ctx, sizeof(*s));
    if (!s)
        return JS_EXCEPTION;
    if (JS_ToInt32(ctx, &s->x, argv[0]))
        goto fail;
    if (JS_ToInt32(ctx, &s->y, argv[1]))
        goto fail;
    /* using new_target to get the prototype is necessary when the
       class is extended. */
    proto = JS_GetPropertyStr(ctx, new_target, "prototype");
    if (JS_IsException(proto))
        goto fail;
    obj = JS_NewObjectProtoClass(ctx, proto, js_point_class_id);
    JS_FreeValue(ctx, proto);
    if (JS_IsException(obj))
        goto fail;
    JS_SetOpaque(obj, s);
    return obj;
 fail:
    js_free(ctx, s);
    JS_FreeValue(ctx, obj);
    return JS_EXCEPTION;
}

static JSValue js_point_get_xy(JSContext *ctx, JSValueConst this_val, int magic)
{
    JSPointData *s = JS_GetOpaque2(ctx, this_val, js_point_class_id);
    if (!s)
        return JS_EXCEPTION;
    if (magic == 0)
        return JS_NewInt32(ctx, s->x);
    else
        return JS_NewInt32(ctx, s->y);
}

static JSValue js_point_set_xy(JSContext *ctx, JSValueConst this_val, JSValue val, int magic)
{
    JSPointData *s = JS_GetOpaque2(ctx, this_val, js_point_class_id);
    int v;
    if (!s)
        return JS_EXCEPTION;
    if (JS_ToInt32(ctx, &v, val))
        return JS_EXCEPTION;
    if (magic == 0)
        s->x = v;
    else
        s->y = v;
    return JS_UNDEFINED;
}

static JSValue js_point_norm(JSContext *ctx, JSValueConst this_val,
                             int argc, JSValueConst *argv)
{
    JSPointData *s = JS_GetOpaque2(ctx, this_val, js_point_class_id);
    if (!s)
        return JS_EXCEPTION;
    return JS_NewFloat64(ctx, sqrt((double)s->x * s->x + (double)s->y * s->y));
}

static JSClassDef js_point_class = {
    "Point",
    .finalizer = js_point_finalizer,
};

static const JSCFunctionListEntry js_point_proto_funcs[] = {
    JS_CGETSET_MAGIC_DEF("x", js_point_get_xy, js_point_set_xy, 0),
    JS_CGETSET_MAGIC_DEF("y", js_point_get_xy, js_point_set_xy, 1),
    JS_CFUNC_DEF("norm", 0, js_point_norm),
};

static int js_point_init(JSContext *ctx, JSModuleDef *m)
{
    JSValue point_proto, point_class;

    /* create the Point class */
    JS_NewClassID(&js_point_class_id);
    JS_NewClass(JS_GetRuntime(ctx), js_point_class_id, &js_point_class);

    point_proto = JS_NewObject(ctx);
    JS_SetPropertyFunctionList(ctx, point_proto, js_point_proto_funcs, countof(js_point_proto_funcs));

    point_class = JS_NewCFunction2(ctx, js_point_ctor, "Point", 2, JS_CFUNC_constructor, 0);
    /* set proto.constructor and ctor.prototype */
    JS_SetConstructor(ctx, point_class, point_proto);
    JS_SetClassProto(ctx, js_point_class_id, point_proto);

    JS_SetModuleExport(ctx, m, "Point", point_class);
    return 0;
}

JSModuleDef *js_init_module(JSContext *ctx, const char *module_name)
{
    JSModuleDef *m;
    m = JS_NewCModule(ctx, module_name, js_point_init);
    if (!m)
        return NULL;
    JS_AddModuleExport(ctx, m, "Point");
    return m;
}
>>>>>>> 3b45d155
<|MERGE_RESOLUTION|>--- conflicted
+++ resolved
@@ -1,156 +1,3 @@
-<<<<<<< HEAD
-/*
- * QuickJS: Example of C module with a class
- * 
- * Copyright (c) 2019 Fabrice Bellard
- *
- * Permission is hereby granted, free of charge, to any person obtaining a copy
- * of this software and associated documentation files (the "Software"), to deal
- * in the Software without restriction, including without limitation the rights
- * to use, copy, modify, merge, publish, distribute, sublicense, and/or sell
- * copies of the Software, and to permit persons to whom the Software is
- * furnished to do so, subject to the following conditions:
- *
- * The above copyright notice and this permission notice shall be included in
- * all copies or substantial portions of the Software.
- *
- * THE SOFTWARE IS PROVIDED "AS IS", WITHOUT WARRANTY OF ANY KIND, EXPRESS OR
- * IMPLIED, INCLUDING BUT NOT LIMITED TO THE WARRANTIES OF MERCHANTABILITY,
- * FITNESS FOR A PARTICULAR PURPOSE AND NONINFRINGEMENT. IN NO EVENT SHALL
- * THE AUTHORS OR COPYRIGHT HOLDERS BE LIABLE FOR ANY CLAIM, DAMAGES OR OTHER
- * LIABILITY, WHETHER IN AN ACTION OF CONTRACT, TORT OR OTHERWISE, ARISING FROM,
- * OUT OF OR IN CONNECTION WITH THE SOFTWARE OR THE USE OR OTHER DEALINGS IN
- * THE SOFTWARE.
- */
-#include "quickjs.h"
-#include <math.h>
-
-#define countof(x) (sizeof(x) / sizeof((x)[0]))
-
-/* Point Class */
-
-typedef struct {
-    int x;
-    int y;
-} JSPointData;
-
-static JSClassID js_point_class_id;
-
-static void js_point_finalizer(JSRuntime *rt, JSValue val)
-{
-    JSPointData *s = JS_GetOpaque(val, js_point_class_id);
-    /* Note: 's' can be NULL in case JS_SetOpaque() was not called */
-    js_free_rt(rt, s);
-}
-
-static JSValue js_point_ctor(JSContext *ctx,
-                             JSValueConst new_target,
-                             int argc, JSValueConst *argv)
-{
-    JSPointData *s;
-    JSValue obj = JS_UNDEFINED;
-    JSValue proto;
-    
-    s = js_mallocz(ctx, sizeof(*s));
-    if (!s)
-        return JS_EXCEPTION;
-    if (JS_ToInt32(ctx, &s->x, argv[0]))
-        goto fail;
-    if (JS_ToInt32(ctx, &s->y, argv[1]))
-        goto fail;
-    /* using new_target to get the prototype is necessary when the
-       class is extended. */
-    proto = JS_GetPropertyStr(ctx, new_target, "prototype");
-    if (JS_IsException(proto))
-        goto fail;
-    obj = JS_NewObjectProtoClass(ctx, proto, js_point_class_id);
-    JS_FreeValue(ctx, proto);
-    if (JS_IsException(obj))
-        goto fail;
-    JS_SetOpaque(obj, s);
-    return obj;
- fail:
-    js_free(ctx, s);
-    JS_FreeValue(ctx, obj);
-    return JS_EXCEPTION;
-}
-
-static JSValue js_point_get_xy(JSContext *ctx, JSValueConst this_val, int magic)
-{
-    JSPointData *s = JS_GetOpaque2(ctx, this_val, js_point_class_id);
-    if (!s)
-        return JS_EXCEPTION;
-    if (magic == 0)
-        return JS_NewInt32(ctx, s->x);
-    else
-        return JS_NewInt32(ctx, s->y);
-}
-
-static JSValue js_point_set_xy(JSContext *ctx, JSValueConst this_val, JSValue val, int magic)
-{
-    JSPointData *s = JS_GetOpaque2(ctx, this_val, js_point_class_id);
-    int v;
-    if (!s)
-        return JS_EXCEPTION;
-    if (JS_ToInt32(ctx, &v, val))
-        return JS_EXCEPTION;
-    if (magic == 0)
-        s->x = v;
-    else
-        s->y = v;
-    return JS_UNDEFINED;
-}
-
-static JSValue js_point_norm(JSContext *ctx, JSValueConst this_val,
-                             int argc, JSValueConst *argv)
-{
-    JSPointData *s = JS_GetOpaque2(ctx, this_val, js_point_class_id);
-    if (!s)
-        return JS_EXCEPTION;
-    return JS_NewFloat64(ctx, sqrt((double)s->x * s->x + (double)s->y * s->y));
-}
-
-static JSClassDef js_point_class = {
-    "Point",
-    .finalizer = js_point_finalizer,
-}; 
-
-static const JSCFunctionListEntry js_point_proto_funcs[] = {
-    JS_CGETSET_MAGIC_DEF("x", js_point_get_xy, js_point_set_xy, 0),
-    JS_CGETSET_MAGIC_DEF("y", js_point_get_xy, js_point_set_xy, 1),
-    JS_CFUNC_DEF("norm", 0, js_point_norm),
-};
-
-static int js_point_init(JSContext *ctx, JSModuleDef *m)
-{
-    JSValue point_proto, point_class;
-    
-    /* create the Point class */
-    JS_NewClassID(&js_point_class_id);
-    JS_NewClass(JS_GetRuntime(ctx), js_point_class_id, &js_point_class);
-
-    point_proto = JS_NewObject(ctx);
-    JS_SetPropertyFunctionList(ctx, point_proto, js_point_proto_funcs, countof(js_point_proto_funcs));
-    
-    point_class = JS_NewCFunction2(ctx, js_point_ctor, "Point", 2, JS_CFUNC_constructor, 0);
-    /* set proto.constructor and ctor.prototype */
-    JS_SetConstructor(ctx, point_class, point_proto);
-    JS_SetClassProto(ctx, js_point_class_id, point_proto);
-                      
-    JS_SetModuleExport(ctx, m, "Point", point_class);
-    return 0;
-}
-
-JSModuleDef *js_init_module(JSContext *ctx, const char *module_name)
-{
-    JSModuleDef *m;
-    m = JS_NewCModule(ctx, module_name, js_point_init);
-    if (!m)
-        return NULL;
-    JS_AddModuleExport(ctx, m, "Point");
-    return m;
-}
-=======
 /*
  * QuickJS: Example of C module with a class
  *
@@ -301,5 +148,4 @@
         return NULL;
     JS_AddModuleExport(ctx, m, "Point");
     return m;
-}
->>>>>>> 3b45d155
+}